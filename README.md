# [Django REST framework][docs]

[![build-status-image]][travis]
[![coverage-status-image]][codecov]
[![pypi-version]][pypi]

**Awesome web-browsable Web APIs.**

Full documentation for the project is available at [https://www.django-rest-framework.org/][docs].

---

# Funding

REST framework is a *collaboratively funded project*. If you use
REST framework commercially we strongly encourage you to invest in its
continued development by [signing up for a paid plan][funding].

The initial aim is to provide a single full-time position on REST framework.
*Every single sign-up makes a significant impact towards making that possible.*

[![][rover-img]][rover-url]
[![][sentry-img]][sentry-url]
[![][stream-img]][stream-url]
[![][rollbar-img]][rollbar-url]
[![][cadre-img]][cadre-url]
[![][load-impact-img]][load-impact-url]
[![][kloudless-img]][kloudless-url]
[![][auklet-img]][auklet-url]
[![][lightson-img]][lightson-url]

Many thanks to all our [wonderful sponsors][sponsors], and in particular to our premium backers, [Rover][rover-url], [Sentry][sentry-url], [Stream][stream-url], [Rollbar][rollbar-url], [Cadre][cadre-url], [Load Impact][load-impact-url], [Kloudless][kloudless-url], [Auklet][auklet-url], and [Lights On Software][lightson-url].

---

# Overview

Django REST framework is a powerful and flexible toolkit for building Web APIs.

Some reasons you might want to use REST framework:

* The [Web browsable API][sandbox] is a huge usability win for your developers.
* [Authentication policies][authentication] including optional packages for [OAuth1a][oauth1-section] and [OAuth2][oauth2-section].
* [Serialization][serializers] that supports both [ORM][modelserializer-section] and [non-ORM][serializer-section] data sources.
* Customizable all the way down - just use [regular function-based views][functionview-section] if you don't need the [more][generic-views] [powerful][viewsets] [features][routers].
* [Extensive documentation][docs], and [great community support][group].

There is a live example API for testing purposes, [available here][sandbox].

**Below**: *Screenshot from the browsable API*

![Screenshot][image]

----

# Requirements

<<<<<<< HEAD
* Python (3.4, 3.5, 3.6, 3.7)
* Django (1.11, 2.0, 2.1)
=======
* Python (2.7, 3.4, 3.5, 3.6, 3.7)
* Django (1.11, 2.0, 2.1, 2.2)

We **highly recommend** and only officially support the latest patch release of
each Python and Django series.
>>>>>>> 0ab527a3

# Installation

Install using `pip`...

    pip install djangorestframework

Add `'rest_framework'` to your `INSTALLED_APPS` setting.

    INSTALLED_APPS = (
        ...
        'rest_framework',
    )

# Example

Let's take a look at a quick example of using REST framework to build a simple model-backed API for accessing users and groups.

Startup up a new project like so...

    pip install django
    pip install djangorestframework
    django-admin startproject example .
    ./manage.py migrate
    ./manage.py createsuperuser


Now edit the `example/urls.py` module in your project:

```python
from django.conf.urls import url, include
from django.contrib.auth.models import User
from rest_framework import serializers, viewsets, routers

# Serializers define the API representation.
class UserSerializer(serializers.HyperlinkedModelSerializer):
    class Meta:
        model = User
        fields = ('url', 'username', 'email', 'is_staff')


# ViewSets define the view behavior.
class UserViewSet(viewsets.ModelViewSet):
    queryset = User.objects.all()
    serializer_class = UserSerializer


# Routers provide a way of automatically determining the URL conf.
router = routers.DefaultRouter()
router.register(r'users', UserViewSet)


# Wire up our API using automatic URL routing.
# Additionally, we include login URLs for the browsable API.
urlpatterns = [
    url(r'^', include(router.urls)),
    url(r'^api-auth/', include('rest_framework.urls', namespace='rest_framework'))
]
```

We'd also like to configure a couple of settings for our API.

Add the following to your `settings.py` module:

```python
INSTALLED_APPS = (
    ...  # Make sure to include the default installed apps here.
    'rest_framework',
)

REST_FRAMEWORK = {
    # Use Django's standard `django.contrib.auth` permissions,
    # or allow read-only access for unauthenticated users.
    'DEFAULT_PERMISSION_CLASSES': [
        'rest_framework.permissions.DjangoModelPermissionsOrAnonReadOnly'
    ]
}
```

That's it, we're done!

    ./manage.py runserver

You can now open the API in your browser at `http://127.0.0.1:8000/`, and view your new 'users' API. If you use the `Login` control in the top right corner you'll also be able to add, create and delete users from the system.

You can also interact with the API using command line tools such as [`curl`](https://curl.haxx.se/). For example, to list the users endpoint:

    $ curl -H 'Accept: application/json; indent=4' -u admin:password http://127.0.0.1:8000/users/
    [
        {
            "url": "http://127.0.0.1:8000/users/1/",
            "username": "admin",
            "email": "admin@example.com",
            "is_staff": true,
        }
    ]

Or to create a new user:

    $ curl -X POST -d username=new -d email=new@example.com -d is_staff=false -H 'Accept: application/json; indent=4' -u admin:password http://127.0.0.1:8000/users/
    {
        "url": "http://127.0.0.1:8000/users/2/",
        "username": "new",
        "email": "new@example.com",
        "is_staff": false,
    }

# Documentation & Support

Full documentation for the project is available at [https://www.django-rest-framework.org/][docs].

For questions and support, use the [REST framework discussion group][group], or `#restframework` on freenode IRC.

You may also want to [follow the author on Twitter][twitter].

# Security

If you believe you've found something in Django REST framework which has security implications, please **do not raise the issue in a public forum**.

Send a description of the issue via email to [rest-framework-security@googlegroups.com][security-mail].  The project maintainers will then work with you to resolve any issues where required, prior to any public disclosure.

[build-status-image]: https://secure.travis-ci.org/encode/django-rest-framework.svg?branch=master
[travis]: https://travis-ci.org/encode/django-rest-framework?branch=master
[coverage-status-image]: https://img.shields.io/codecov/c/github/encode/django-rest-framework/master.svg
[codecov]: https://codecov.io/github/encode/django-rest-framework?branch=master
[pypi-version]: https://img.shields.io/pypi/v/djangorestframework.svg
[pypi]: https://pypi.org/project/djangorestframework/
[twitter]: https://twitter.com/_tomchristie
[group]: https://groups.google.com/forum/?fromgroups#!forum/django-rest-framework
[sandbox]: https://restframework.herokuapp.com/

[funding]: https://fund.django-rest-framework.org/topics/funding/
[sponsors]: https://fund.django-rest-framework.org/topics/funding/#our-sponsors

[rover-img]: https://raw.githubusercontent.com/encode/django-rest-framework/master/docs/img/premium/rover-readme.png
[sentry-img]: https://raw.githubusercontent.com/encode/django-rest-framework/master/docs/img/premium/sentry-readme.png
[stream-img]: https://raw.githubusercontent.com/encode/django-rest-framework/master/docs/img/premium/stream-readme.png
[rollbar-img]: https://raw.githubusercontent.com/encode/django-rest-framework/master/docs/img/premium/rollbar-readme.png
[cadre-img]: https://raw.githubusercontent.com/encode/django-rest-framework/master/docs/img/premium/cadre-readme.png
[load-impact-img]: https://raw.githubusercontent.com/encode/django-rest-framework/master/docs/img/premium/load-impact-readme.png
[kloudless-img]: https://raw.githubusercontent.com/encode/django-rest-framework/master/docs/img/premium/kloudless-readme.png
[auklet-img]: https://raw.githubusercontent.com/encode/django-rest-framework/master/docs/img/premium/auklet-readme.png
[lightson-img]: https://raw.githubusercontent.com/encode/django-rest-framework/master/docs/img/premium/lightson-readme.png

[rover-url]: http://jobs.rover.com/
[sentry-url]: https://getsentry.com/welcome/
[stream-url]: https://getstream.io/try-the-api/?utm_source=drf&utm_medium=banner&utm_campaign=drf
[rollbar-url]: https://rollbar.com/
[cadre-url]: https://cadre.com/
[load-impact-url]: https://loadimpact.com/?utm_campaign=Sponsorship%20links&utm_source=drf&utm_medium=drf
[kloudless-url]: https://hubs.ly/H0f30Lf0
[auklet-url]: https://auklet.io/
[lightson-url]: https://lightsonsoftware.com

[oauth1-section]: https://www.django-rest-framework.org/api-guide/authentication/#django-rest-framework-oauth
[oauth2-section]: https://www.django-rest-framework.org/api-guide/authentication/#django-oauth-toolkit
[serializer-section]: https://www.django-rest-framework.org/api-guide/serializers/#serializers
[modelserializer-section]: https://www.django-rest-framework.org/api-guide/serializers/#modelserializer
[functionview-section]: https://www.django-rest-framework.org/api-guide/views/#function-based-views
[generic-views]: https://www.django-rest-framework.org/api-guide/generic-views/
[viewsets]: https://www.django-rest-framework.org/api-guide/viewsets/
[routers]: https://www.django-rest-framework.org/api-guide/routers/
[serializers]: https://www.django-rest-framework.org/api-guide/serializers/
[authentication]: https://www.django-rest-framework.org/api-guide/authentication/
[image]: https://www.django-rest-framework.org/img/quickstart.png

[docs]: https://www.django-rest-framework.org/
[security-mail]: mailto:rest-framework-security@googlegroups.com<|MERGE_RESOLUTION|>--- conflicted
+++ resolved
@@ -55,16 +55,12 @@
 
 # Requirements
 
-<<<<<<< HEAD
 * Python (3.4, 3.5, 3.6, 3.7)
-* Django (1.11, 2.0, 2.1)
-=======
-* Python (2.7, 3.4, 3.5, 3.6, 3.7)
 * Django (1.11, 2.0, 2.1, 2.2)
+
 
 We **highly recommend** and only officially support the latest patch release of
 each Python and Django series.
->>>>>>> 0ab527a3
 
 # Installation
 
