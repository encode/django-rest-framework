--- conflicted
+++ resolved
@@ -56,11 +56,7 @@
 # Requirements
 
 * Python 3.6+
-<<<<<<< HEAD
-* Django 5.0, 4.2, 4.1, 4.0, 3.2, 3.1, 3.0.
-=======
 * Django 5.0, 4.2, 4.1, 4.0, 3.2, 3.1, 3.0
->>>>>>> a677b097
 
 We **highly recommend** and only officially support the latest patch release of
 each Python and Django series.
