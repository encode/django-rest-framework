--- conflicted
+++ resolved
@@ -186,11 +186,7 @@
 
 ## Support
 
-<<<<<<< HEAD
-For support please see the [REST framework discussion group][group], try the  `#restframework` channel on `irc.libera.chat`, search [the IRC archives][botbot], or raise a  question on [Stack Overflow][stack-overflow], making sure to include the ['django-rest-framework'][django-rest-framework-tag] tag.
-=======
-For support please see the [REST framework discussion group][group], try the  `#restframework` channel on `irc.freenode.net`, or raise a  question on [Stack Overflow][stack-overflow], making sure to include the ['django-rest-framework'][django-rest-framework-tag] tag.
->>>>>>> cba24464
+For support please see the [REST framework discussion group][group], try the  `#restframework` channel on `irc.libera.chat`, or raise a  question on [Stack Overflow][stack-overflow], making sure to include the ['django-rest-framework'][django-rest-framework-tag] tag.
 
 For priority support please sign up for a [professional or premium sponsorship plan](https://fund.django-rest-framework.org/topics/funding/).
 
