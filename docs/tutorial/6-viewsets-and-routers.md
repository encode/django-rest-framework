# Tutorial 6: ViewSets & Routers

REST framework includes an abstraction for dealing with `ViewSets`, that allows the developer to concentrate on modeling the state and interactions of the API, and leave the URL construction to be handled automatically, based on common conventions.

`ViewSet` classes are almost the same thing as `View` classes, except that they provide operations such as `retrieve`, or `update`, and not method handlers such as `get` or `put`.

A `ViewSet` class is only bound to a set of method handlers at the last moment, when it is instantiated into a set of views, typically by using a `Router` class which handles the complexities of defining the URL conf for you.

## Refactoring to use ViewSets

Let's take our current set of views, and refactor them into view sets.

First of all let's refactor our `UserList` and `UserDetail` views into a single `UserViewSet`.  We can remove the two views, and replace them with a single class:

    from rest_framework import viewsets

    class UserViewSet(viewsets.ReadOnlyModelViewSet):
        """
        This viewset automatically provides `list` and `retrieve` actions.
        """
        queryset = User.objects.all()
        serializer_class = UserSerializer

Here we've used the `ReadOnlyModelViewSet` class to automatically provide the default 'read-only' operations.  We're still setting the `queryset` and `serializer_class` attributes exactly as we did when we were using regular views, but we no longer need to provide the same information to two separate classes.

Next we're going to replace the `SnippetList`, `SnippetDetail` and `SnippetHighlight` view classes.  We can remove the three views, and again replace them with a single class.

    from rest_framework.decorators import action
    from rest_framework.response import Response
    from rest_framework import permissions

    class SnippetViewSet(viewsets.ModelViewSet):
        """
        This viewset automatically provides `list`, `create`, `retrieve`,
        `update` and `destroy` actions.

        Additionally we also provide an extra `highlight` action.
        """
        queryset = Snippet.objects.all()
        serializer_class = SnippetSerializer
        permission_classes = [permissions.IsAuthenticatedOrReadOnly,
                              IsOwnerOrReadOnly]

        @action(detail=True, renderer_classes=[renderers.StaticHTMLRenderer])
        def highlight(self, request, *args, **kwargs):
            snippet = self.get_object()
            return Response(snippet.highlighted)

        def perform_create(self, serializer):
            serializer.save(owner=self.request.user)

This time we've used the `ModelViewSet` class in order to get the complete set of default read and write operations.

Notice that we've also used the `@action` decorator to create a custom action, named `highlight`.  This decorator can be used to add any custom endpoints that don't fit into the standard `create`/`update`/`delete` style.

Custom actions which use the `@action` decorator will respond to `GET` requests by default.  We can use the `methods` argument if we wanted an action that responded to `POST` requests.

The URLs for custom actions by default depend on the method name itself. If you want to change the way url should be constructed, you can include `url_path` as a decorator keyword argument.

## Binding ViewSets to URLs explicitly

The handler methods only get bound to the actions when we define the URLConf.
To see what's going on under the hood let's first explicitly create a set of views from our ViewSets.

In the `snippets/urls.py` file we bind our `ViewSet` classes into a set of concrete views.

    from snippets.views import SnippetViewSet, UserViewSet, api_root
    from rest_framework import renderers

    snippet_list = SnippetViewSet.as_view({
        'get': 'list',
        'post': 'create'
    })
    snippet_detail = SnippetViewSet.as_view({
        'get': 'retrieve',
        'put': 'update',
        'patch': 'partial_update',
        'delete': 'destroy'
    })
    snippet_highlight = SnippetViewSet.as_view({
        'get': 'highlight'
    }, renderer_classes=[renderers.StaticHTMLRenderer])
    user_list = UserViewSet.as_view({
        'get': 'list'
    })
    user_detail = UserViewSet.as_view({
        'get': 'retrieve'
    })

Notice how we're creating multiple views from each `ViewSet` class, by binding the http methods to the required action for each view.

Now that we've bound our resources into concrete views, we can register the views with the URL conf as usual.

    urlpatterns = format_suffix_patterns([
        path('', api_root),
        path('snippets/', snippet_list, name='snippet-list'),
        path('snippets/<int:pk>/', snippet_detail, name='snippet-detail'),
        path('snippets/<int:pk>/highlight/', snippet_highlight, name='snippet-highlight'),
        path('users/', user_list, name='user-list'),
        path('users/<int:pk>/', user_detail, name='user-detail')
    ])

## Using Routers

Because we're using `ViewSet` classes rather than `View` classes, we actually don't need to design the URL conf ourselves.  The conventions for wiring up resources into views and urls can be handled automatically, using a `Router` class.  All we need to do is register the appropriate view sets with a router, and let it do the rest.

Here's our re-wired `snippets/urls.py` file.

    from django.urls import path, include
    from rest_framework.routers import DefaultRouter
    from snippets import views

    # Create a router and register our viewsets with it.
    router = DefaultRouter()
<<<<<<< HEAD
    router.register(r'snippets', views.SnippetViewSet, basename="snippet")
    router.register(r'users', views.UserViewSet, basename="user")
=======
    router.register(r'snippets', views.SnippetViewSet, basename='snippet')
    router.register(r'users', views.UserViewSet, basename='user')
>>>>>>> 35c5be6e

    # The API URLs are now determined automatically by the router.
    urlpatterns = [
        path('', include(router.urls)),
    ]

Registering the viewsets with the router is similar to providing a urlpattern.  We include two arguments - the URL prefix for the views, and the viewset itself.

The `DefaultRouter` class we're using also automatically creates the API root view for us, so we can now delete the `api_root` method from our `views` module.

## Trade-offs between views vs viewsets

Using viewsets can be a really useful abstraction.  It helps ensure that URL conventions will be consistent across your API, minimizes the amount of code you need to write, and allows you to concentrate on the interactions and representations your API provides rather than the specifics of the URL conf.

That doesn't mean it's always the right approach to take.  There's a similar set of trade-offs to consider as when using class-based views instead of function based views.  Using viewsets is less explicit than building your views individually.<|MERGE_RESOLUTION|>--- conflicted
+++ resolved
@@ -112,13 +112,8 @@
 
     # Create a router and register our viewsets with it.
     router = DefaultRouter()
-<<<<<<< HEAD
-    router.register(r'snippets', views.SnippetViewSet, basename="snippet")
-    router.register(r'users', views.UserViewSet, basename="user")
-=======
     router.register(r'snippets', views.SnippetViewSet, basename='snippet')
     router.register(r'users', views.UserViewSet, basename='user')
->>>>>>> 35c5be6e
 
     # The API URLs are now determined automatically by the router.
     urlpatterns = [
