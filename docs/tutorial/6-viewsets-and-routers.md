--- conflicted
+++ resolved
@@ -112,13 +112,8 @@
 
     # Create a router and register our viewsets with it.
     router = DefaultRouter()
-<<<<<<< HEAD
-    router.register(r'snippets', views.SnippetViewSet, basename="snippets")
-    router.register(r'users', views.UserViewSet, basename="users")
-=======
-    router.register(r'snippets', views.SnippetViewSet,basename="snippet")
-    router.register(r'users', views.UserViewSet,basename="user")
->>>>>>> 2506d0b4
+    router.register(r'snippets', views.SnippetViewSet, basename="snippet")
+    router.register(r'users', views.UserViewSet, basename="user")
 
     # The API URLs are now determined automatically by the router.
     urlpatterns = [
