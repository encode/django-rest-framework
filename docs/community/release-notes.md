--- conflicted
+++ resolved
@@ -40,11 +40,7 @@
 
 ### 3.16.1
 
-<<<<<<< HEAD
-**Date**: 6th July 2025
-=======
-**Date**: 7th August 2025
->>>>>>> 4b9191ce
+**Date**: 6th August 2025
 
 This release fixes a few bugs, clean-up some old code paths for unsupported Python versions and improve translations.
 
