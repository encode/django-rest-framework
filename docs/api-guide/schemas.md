--- conflicted
+++ resolved
@@ -265,14 +265,9 @@
 class CustomSchema(BaseSchema):
     extra_info = ... some extra info ...
 
-<<<<<<< HEAD
----
-#### Django REST Framework generates tags automatically with the following logic
-=======
 class CustomView(APIView):
     schema = CustomSchema()
 ```
->>>>>>> e18e40d6
 
 This style is slightly more verbose but maintains the encapsulation of the
 schema related code. It's more _cohesive_ in the _parlance_. It'll keep the
@@ -302,16 +297,7 @@
 
 ### `AutoSchema` methods
 
-<<<<<<< HEAD
----
-#### Overriding auto generated tags
-You can override auto-generated tags by passing `tags` argument to the constructor of `AutoSchema`. `tags` argument must be a list or tuple of string.
-```python
-from rest_framework.schemas.openapi import AutoSchema
-from rest_framework.views import APIView
-=======
 #### `get_components()`
->>>>>>> e18e40d6
 
 Generates the OpenAPI components that describe request and response bodies,
 deriving  their properties from the serializer.
@@ -325,73 +311,7 @@
 
 Computes the component's name from the serializer.
 
-<<<<<<< HEAD
-#### Tag Object
-
-For each tag, you can provide optional tag object. Tag Object adds metadata to a tag.
-
-A tag object should have following keys:
-
-Field Name | Type | Description
----|:---:|---
-name | string | The name of the tag. (**Required**)
-description | string | A short description for the tag. (Optional)
-externalDocs | dict | Additional external documentation for this tag. (Optional)
-
-Sample tag object:
-```python
-{
-	"name": "pet",
-	"description": "Pets operations"
-}
-```
-
-You can pass a list of tag objects as argument to constructor of SchemaGenerator class.
-```python
-from rest_framework.schemas.openapi import SchemaGenerator
-
-tag_objects = [
-    {
-        "name": "pet",
-        "description": "Pets operations"
-    },
-    {
-        "name": "store",
-        "description": "Store operations"
-    }
-]
-
-generator = SchemaGenerator(..., tag_objects=tag_objects)
-```
-
-You can also pass a list of tag objects as argument to `get_schema_view`.
-```python
-from rest_framework.schemas import get_schema_view
-
-get_schema_view(
-    ...,
-    tag_objects=[
-        {
-            "name": "pet",
-            "description": "Pets operations"
-        },
-        {
-            "name": "store",
-            "description": "Store operations"
-        }
-    ],
-)
-```
-
-You can also pass tag_objects as an option to `generateschema` command.
-```shell script
-$ python manage.py generateschema --tag_objects='[{"name": "pet", "description": "Pets operations"}, {"name": "store", "description": "Store operations"}]'
-```
-
-### OperationId
-=======
 You may see warnings if your API has duplicate component names. If so you can override `get_component_name()` or pass the `component_name` `__init__()` kwarg (see below) to provide different names.
->>>>>>> e18e40d6
 
 #### `map_serializer()`
 
