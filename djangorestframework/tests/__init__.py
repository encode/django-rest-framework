"""Force import of all modules in this package in order to get the standard test runner to pick up the tests.  Yowzers."""
from django.conf import settings

<<<<<<< HEAD
# Try importing all tests if asked for (then we can run 'em)
try:
    skiptest = settings.SKIP_DJANGORESTFRAMEWORK_TESTS
except:
    skiptest = False
    
if not skiptest:
    import os
    
    modules = [filename.rsplit('.', 1)[0]
               for filename in os.listdir(os.path.dirname(__file__))
               if filename.endswith('.py') and not filename.startswith('_')]
    __test__ = dict()
    
    for module in modules:
        exec("from djangorestframework.tests.%s import __doc__ as module_doc" % module)
        exec("from djangorestframework.tests.%s import *" % module)
        __test__[module] = module_doc or ""
=======
modules = [filename.rsplit('.', 1)[0]
           for filename in os.listdir(os.path.dirname(__file__))
           if filename.endswith('.py') and not filename.startswith('_')]
__test__ = dict()

for module in modules:
    exec("from djangorestframework.tests.%s import __doc__ as module_doc" % module)
    exec("from djangorestframework.tests.%s import *" % module)
    __test__[module] = module_doc or ""

print 'TestXMLParser' in locals().keys()
>>>>>>> 06ac5209
<|MERGE_RESOLUTION|>--- conflicted
+++ resolved
@@ -1,7 +1,6 @@
 """Force import of all modules in this package in order to get the standard test runner to pick up the tests.  Yowzers."""
 from django.conf import settings
 
-<<<<<<< HEAD
 # Try importing all tests if asked for (then we can run 'em)
 try:
     skiptest = settings.SKIP_DJANGORESTFRAMEWORK_TESTS
@@ -20,16 +19,5 @@
         exec("from djangorestframework.tests.%s import __doc__ as module_doc" % module)
         exec("from djangorestframework.tests.%s import *" % module)
         __test__[module] = module_doc or ""
-=======
-modules = [filename.rsplit('.', 1)[0]
-           for filename in os.listdir(os.path.dirname(__file__))
-           if filename.endswith('.py') and not filename.startswith('_')]
-__test__ = dict()
 
-for module in modules:
-    exec("from djangorestframework.tests.%s import __doc__ as module_doc" % module)
-    exec("from djangorestframework.tests.%s import *" % module)
-    __test__[module] = module_doc or ""
-
-print 'TestXMLParser' in locals().keys()
->>>>>>> 06ac5209
+print 'TestXMLParser' in locals().keys()