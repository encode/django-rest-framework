language: python

python:
  - "2.6"
  - "2.7"
  - "3.2"
  - "3.3"

env:
<<<<<<< HEAD
  - DJANGO="django==1.6.1"
=======
  - DJANGO="https://www.djangoproject.com/download/1.7b1/tarball/"
  - DJANGO="django==1.6.2"
>>>>>>> 93b9245b
  - DJANGO="django==1.5.5"
  - DJANGO="django==1.4.10"

install:
  - pip install $DJANGO
<<<<<<< HEAD
  - pip install defusedxml==0.3
  - pip install django-filter==0.6
  - "if [[ ${TRAVIS_PYTHON_VERSION::1} != '3' ]]; then pip install oauth2==1.5.211 --use-mirrors; fi"
  - "if [[ ${TRAVIS_PYTHON_VERSION::1} != '3' ]]; then pip install django-oauth-plus==2.2.1; fi"
  - "if [[ ${TRAVIS_PYTHON_VERSION::1} != '3' ]]; then pip install django-oauth2-provider==0.2.4 --use-mirrors; fi"
  - "if [[ ${TRAVIS_PYTHON_VERSION::1} != '3' ]]; then pip install django-guardian==1.1.1 --use-mirrors; fi"
=======
  - pip install defusedxml==0.3 Pillow==2.3.0
  - "if [[ ${TRAVIS_PYTHON_VERSION::1} != '3' ]]; then pip install oauth2==1.5.211; fi"
  - "if [[ ${TRAVIS_PYTHON_VERSION::1} != '3' ]]; then pip install django-oauth-plus==2.2.4; fi"
  - "if [[ ${TRAVIS_PYTHON_VERSION::1} != '3' ]]; then pip install django-oauth2-provider==0.2.4; fi"
  - "if [[ ${TRAVIS_PYTHON_VERSION::1} != '3' ]]; then pip install django-guardian==1.1.1; fi"
  - "if [[ ${DJANGO::11} == 'django==1.3' ]]; then pip install django-filter==0.5.4; fi"
  - "if [[ ${DJANGO::11} != 'django==1.3' ]]; then pip install django-filter==0.7; fi"
  - "if [[ ${TRAVIS_PYTHON_VERSION::1} == '3' ]]; then pip install -e git+https://github.com/linovia/django-guardian.git@feature/django_1_7#egg=django-guardian-1.2.0; fi"
  - "if [[ ${DJANGO} == 'https://www.djangoproject.com/download/1.7b1/tarball/' ]]; then pip install -e git+https://github.com/linovia/django-guardian.git@feature/django_1_7#egg=django-guardian-1.2.0; fi"
>>>>>>> 93b9245b
  - export PYTHONPATH=.

script:
  - python rest_framework/runtests/runtests.py

matrix:
  exclude:
    - python: "2.6"
      env: DJANGO="https://www.djangoproject.com/download/1.7b1/tarball/"
    - python: "3.2"
      env: DJANGO="django==1.4.10"
    - python: "3.3"
      env: DJANGO="django==1.4.10"<|MERGE_RESOLUTION|>--- conflicted
+++ resolved
@@ -7,25 +7,13 @@
   - "3.3"
 
 env:
-<<<<<<< HEAD
-  - DJANGO="django==1.6.1"
-=======
   - DJANGO="https://www.djangoproject.com/download/1.7b1/tarball/"
   - DJANGO="django==1.6.2"
->>>>>>> 93b9245b
   - DJANGO="django==1.5.5"
   - DJANGO="django==1.4.10"
 
 install:
   - pip install $DJANGO
-<<<<<<< HEAD
-  - pip install defusedxml==0.3
-  - pip install django-filter==0.6
-  - "if [[ ${TRAVIS_PYTHON_VERSION::1} != '3' ]]; then pip install oauth2==1.5.211 --use-mirrors; fi"
-  - "if [[ ${TRAVIS_PYTHON_VERSION::1} != '3' ]]; then pip install django-oauth-plus==2.2.1; fi"
-  - "if [[ ${TRAVIS_PYTHON_VERSION::1} != '3' ]]; then pip install django-oauth2-provider==0.2.4 --use-mirrors; fi"
-  - "if [[ ${TRAVIS_PYTHON_VERSION::1} != '3' ]]; then pip install django-guardian==1.1.1 --use-mirrors; fi"
-=======
   - pip install defusedxml==0.3 Pillow==2.3.0
   - "if [[ ${TRAVIS_PYTHON_VERSION::1} != '3' ]]; then pip install oauth2==1.5.211; fi"
   - "if [[ ${TRAVIS_PYTHON_VERSION::1} != '3' ]]; then pip install django-oauth-plus==2.2.4; fi"
@@ -35,7 +23,6 @@
   - "if [[ ${DJANGO::11} != 'django==1.3' ]]; then pip install django-filter==0.7; fi"
   - "if [[ ${TRAVIS_PYTHON_VERSION::1} == '3' ]]; then pip install -e git+https://github.com/linovia/django-guardian.git@feature/django_1_7#egg=django-guardian-1.2.0; fi"
   - "if [[ ${DJANGO} == 'https://www.djangoproject.com/download/1.7b1/tarball/' ]]; then pip install -e git+https://github.com/linovia/django-guardian.git@feature/django_1_7#egg=django-guardian-1.2.0; fi"
->>>>>>> 93b9245b
   - export PYTHONPATH=.
 
 script:
