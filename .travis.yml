language: python
cache: pip
dist: xenial
matrix:
    fast_finish: true
    include:

      - { python: "3.4", env: DJANGO=1.11 }
      - { python: "3.4", env: DJANGO=2.0 }

      - { python: "3.5", env: DJANGO=1.11 }
      - { python: "3.5", env: DJANGO=2.0 }
      - { python: "3.5", env: DJANGO=2.1 }
      - { python: "3.5", env: DJANGO=2.2 }

      - { python: "3.6", env: DJANGO=1.11 }
      - { python: "3.6", env: DJANGO=2.0 }
      - { python: "3.6", env: DJANGO=2.1 }
      - { python: "3.6", env: DJANGO=2.2 }
      - { python: "3.6", env: DJANGO=master }

      - { python: "3.7", env: DJANGO=2.0 }
      - { python: "3.7", env: DJANGO=2.1 }
      - { python: "3.7", env: DJANGO=2.2 }
      - { python: "3.7", env: DJANGO=master }

<<<<<<< HEAD
      - { python: "3.6", env: TOXENV=base }
      - { python: "3.6", env: TOXENV=lint }
      - { python: "3.6", env: TOXENV=docs }
=======
      - { python: "3.7", env: TOXENV=base }
      - { python: "2.7", env: TOXENV=lint }
      - { python: "2.7", env: TOXENV=docs }
>>>>>>> 0ab527a3

      - python: "3.7"
        env: TOXENV=dist
        script:
          - python setup.py bdist_wheel
          - rm -r djangorestframework.egg-info  # see #6139
          - tox --installpkg ./dist/djangorestframework-*.whl
          - tox  # test sdist

    allow_failures:
      - env: DJANGO=master

install:
    - pip install tox tox-venv tox-travis

script:
    - tox

after_success:
    - pip install codecov
    - codecov -e TOXENV,DJANGO

notifications:
    email: false<|MERGE_RESOLUTION|>--- conflicted
+++ resolved
@@ -24,15 +24,10 @@
       - { python: "3.7", env: DJANGO=2.2 }
       - { python: "3.7", env: DJANGO=master }
 
-<<<<<<< HEAD
       - { python: "3.6", env: TOXENV=base }
       - { python: "3.6", env: TOXENV=lint }
       - { python: "3.6", env: TOXENV=docs }
-=======
-      - { python: "3.7", env: TOXENV=base }
-      - { python: "2.7", env: TOXENV=lint }
-      - { python: "2.7", env: TOXENV=docs }
->>>>>>> 0ab527a3
+
 
       - python: "3.7"
         env: TOXENV=dist
