import pytest
from django.core.validators import MaxValueValidator, MinValueValidator
from django.db import models
from django.test import TestCase

from rest_framework import (
    RemovedInDRF314Warning, exceptions, metadata, serializers, status,
    versioning, views
)
from rest_framework.renderers import BrowsableAPIRenderer
from rest_framework.test import APIRequestFactory

from .models import BasicModel

request = APIRequestFactory().options('/')


class TestMetadata:

    def test_determine_metadata_abstract_method_raises_proper_error(self):
        with pytest.raises(NotImplementedError):
            metadata.BaseMetadata().determine_metadata(None, None)

    def test_metadata(self):
        """
        OPTIONS requests to views should return a valid 200 response.
        """
        class ExampleView(views.APIView):
            """Example view."""
            pass

        view = ExampleView.as_view()
        response = view(request=request)
        expected = {
            'name': 'Example',
            'description': 'Example view.',
            'renders': [
                'application/json',
                'text/html'
            ],
            'parses': [
                'application/json',
                'application/x-www-form-urlencoded',
                'multipart/form-data'
            ]
        }
        assert response.status_code == status.HTTP_200_OK
        assert response.data == expected

    def test_none_metadata(self):
        """
        OPTIONS requests to views where `metadata_class = None` should raise
        a MethodNotAllowed exception, which will result in an HTTP 405 response.
        """
        class ExampleView(views.APIView):
            metadata_class = None

        view = ExampleView.as_view()
        response = view(request=request)
        assert response.status_code == status.HTTP_405_METHOD_NOT_ALLOWED
        assert response.data == {'detail': 'Method "OPTIONS" not allowed.'}

    def test_actions(self):
        """
        On generic views OPTIONS should return an 'actions' key with metadata
        on the fields that may be supplied to PUT and POST requests.
        """
        class NestedField(serializers.Serializer):
            a = serializers.IntegerField()
            b = serializers.IntegerField()

        class ExampleSerializer(serializers.Serializer):
            choice_field = serializers.ChoiceField(['red', 'green', 'blue'])
            integer_field = serializers.IntegerField(
                min_value=1, max_value=1000
            )
            char_field = serializers.CharField(
                required=False, min_length=3, max_length=40
            )
            list_field = serializers.ListField(
                child=serializers.ListField(
                    child=serializers.IntegerField()
                )
            )
            nested_field = NestedField()
            uuid_field = serializers.UUIDField(label="UUID field")

        class ExampleView(views.APIView):
            """Example view."""
            def post(self, request):
                pass

            def get_serializer(self):
                return ExampleSerializer()

        view = ExampleView.as_view()
        response = view(request=request)
        expected = {
            'name': 'Example',
            'description': 'Example view.',
            'renders': [
                'application/json',
                'text/html'
            ],
            'parses': [
                'application/json',
                'application/x-www-form-urlencoded',
                'multipart/form-data'
            ],
            'actions': {
                'POST': {
                    'choice_field': {
                        'type': 'choice',
                        'required': True,
                        'read_only': False,
                        'label': 'Choice field',
                        'choices': [
                            {'display_name': 'red', 'value': 'red'},
                            {'display_name': 'green', 'value': 'green'},
                            {'display_name': 'blue', 'value': 'blue'}
                        ]
                    },
                    'integer_field': {
                        'type': 'integer',
                        'required': True,
                        'read_only': False,
                        'label': 'Integer field',
                        'min_value': 1,
                        'max_value': 1000,

                    },
                    'char_field': {
                        'type': 'string',
                        'required': False,
                        'read_only': False,
                        'label': 'Char field',
                        'min_length': 3,
                        'max_length': 40
                    },
                    'list_field': {
                        'type': 'list',
                        'required': True,
                        'read_only': False,
                        'label': 'List field',
                        'child': {
                            'type': 'list',
                            'required': True,
                            'read_only': False,
                            'child': {
                                'type': 'integer',
                                'required': True,
                                'read_only': False
                            }
                        }
                    },
                    'nested_field': {
                        'type': 'nested object',
                        'required': True,
                        'read_only': False,
                        'label': 'Nested field',
                        'children': {
                            'a': {
                                'type': 'integer',
                                'required': True,
                                'read_only': False,
                                'label': 'A'
                            },
                            'b': {
                                'type': 'integer',
                                'required': True,
                                'read_only': False,
                                'label': 'B'
                            }
                        }
                    },
                    'uuid_field': {
                        "type": "string",
                        "required": True,
                        "read_only": False,
                        "label": "UUID field",
                    },
                }
            }
        }
        assert response.status_code == status.HTTP_200_OK
        assert response.data == expected

    def test_global_permissions(self):
        """
        If a user does not have global permissions on an action, then any
        metadata associated with it should not be included in OPTION responses.
        """
        class ExampleSerializer(serializers.Serializer):
            choice_field = serializers.ChoiceField(['red', 'green', 'blue'])
            integer_field = serializers.IntegerField(max_value=10)
            char_field = serializers.CharField(required=False)

        class ExampleView(views.APIView):
            """Example view."""
            def post(self, request):
                pass

            def put(self, request):
                pass

            def get_serializer(self):
                return ExampleSerializer()

            def check_permissions(self, request):
                if request.method == 'POST':
                    raise exceptions.PermissionDenied()

        view = ExampleView.as_view()
        response = view(request=request)
        assert response.status_code == status.HTTP_200_OK
        assert list(response.data['actions']) == ['PUT']

    def test_object_permissions(self):
        """
        If a user does not have object permissions on an action, then any
        metadata associated with it should not be included in OPTION responses.
        """
        class ExampleSerializer(serializers.Serializer):
            choice_field = serializers.ChoiceField(['red', 'green', 'blue'])
            integer_field = serializers.IntegerField(max_value=10)
            char_field = serializers.CharField(required=False)

        class ExampleView(views.APIView):
            """Example view."""
            def post(self, request):
                pass

            def put(self, request):
                pass

            def get_serializer(self):
                return ExampleSerializer()

            def get_object(self):
                if self.request.method == 'PUT':
                    raise exceptions.PermissionDenied()

        view = ExampleView.as_view()
        response = view(request=request)
        assert response.status_code == status.HTTP_200_OK
        assert list(response.data['actions'].keys()) == ['POST']

    def test_bug_2455_clone_request(self):
        class ExampleView(views.APIView):
            renderer_classes = (BrowsableAPIRenderer,)

            def post(self, request):
                pass

            def get_serializer(self):
                assert hasattr(self.request, 'version')
                return serializers.Serializer()

        view = ExampleView.as_view()
        view(request=request)

    def test_bug_2477_clone_request(self):
        class ExampleView(views.APIView):
            renderer_classes = (BrowsableAPIRenderer,)

            def post(self, request):
                pass

            def get_serializer(self):
                assert hasattr(self.request, 'versioning_scheme')
                return serializers.Serializer()

        scheme = versioning.QueryParameterVersioning
        view = ExampleView.as_view(versioning_class=scheme)
        view(request=request)

    def test_dont_show_hidden_fields(self):
        """
        HiddenField shouldn't show up in SimpleMetadata at all.
        """
        class ExampleSerializer(serializers.Serializer):
            integer_field = serializers.IntegerField(max_value=10)
            hidden_field = serializers.HiddenField(default=1)

        class ExampleView(views.APIView):
            """Example view."""
            def post(self, request):
                pass

            def get_serializer(self):
                return ExampleSerializer()

        view = ExampleView.as_view()
        response = view(request=request)
        assert response.status_code == status.HTTP_200_OK
        assert set(response.data['actions']['POST'].keys()) == {'integer_field'}

    def test_list_serializer_metadata_returns_info_about_fields_of_child_serializer(self):
        class ExampleSerializer(serializers.Serializer):
            integer_field = serializers.IntegerField(max_value=10)
            char_field = serializers.CharField(required=False)

        class ExampleListSerializer(serializers.ListSerializer):
            pass

        options = metadata.SimpleMetadata()
        child_serializer = ExampleSerializer()
        list_serializer = ExampleListSerializer(child=child_serializer)
        assert options.get_serializer_info(list_serializer) == options.get_serializer_info(child_serializer)


class TestSimpleMetadataFieldInfo(TestCase):
    def test_null_boolean_field_info_type(self):
        options = metadata.SimpleMetadata()
<<<<<<< HEAD
        with self.assertWarns(RemovedInDRF314Warning):
            field = serializers.NullBooleanField()
        field_info = options.get_field_info(field)
=======
        field_info = options.get_field_info(serializers.BooleanField(
            allow_null=True))
>>>>>>> b1cec517
        assert field_info['type'] == 'boolean'

    def test_related_field_choices(self):
        options = metadata.SimpleMetadata()
        BasicModel.objects.create()
        with self.assertNumQueries(0):
            field_info = options.get_field_info(
                serializers.RelatedField(queryset=BasicModel.objects.all())
            )
        assert 'choices' not in field_info


class TestModelSerializerMetadata(TestCase):
    def test_read_only_primary_key_related_field(self):
        """
        On generic views OPTIONS should return an 'actions' key with metadata
        on the fields that may be supplied to PUT and POST requests. It should
        not fail when a read_only PrimaryKeyRelatedField is present
        """
        class Parent(models.Model):
            integer_field = models.IntegerField(validators=[MinValueValidator(1), MaxValueValidator(1000)])
            children = models.ManyToManyField('Child')
            name = models.CharField(max_length=100, blank=True, null=True)

        class Child(models.Model):
            name = models.CharField(max_length=100)

        class ExampleSerializer(serializers.ModelSerializer):
            children = serializers.PrimaryKeyRelatedField(read_only=True, many=True)

            class Meta:
                model = Parent
                fields = '__all__'

        class ExampleView(views.APIView):
            """Example view."""
            def post(self, request):
                pass

            def get_serializer(self):
                return ExampleSerializer()

        view = ExampleView.as_view()
        response = view(request=request)
        expected = {
            'name': 'Example',
            'description': 'Example view.',
            'renders': [
                'application/json',
                'text/html'
            ],
            'parses': [
                'application/json',
                'application/x-www-form-urlencoded',
                'multipart/form-data'
            ],
            'actions': {
                'POST': {
                    'id': {
                        'type': 'integer',
                        'required': False,
                        'read_only': True,
                        'label': 'ID'
                    },
                    'children': {
                        'type': 'field',
                        'required': False,
                        'read_only': True,
                        'label': 'Children'
                    },
                    'integer_field': {
                        'type': 'integer',
                        'required': True,
                        'read_only': False,
                        'label': 'Integer field',
                        'min_value': 1,
                        'max_value': 1000
                    },
                    'name': {
                        'type': 'string',
                        'required': False,
                        'read_only': False,
                        'label': 'Name',
                        'max_length': 100
                    }
                }
            }
        }

        assert response.status_code == status.HTTP_200_OK
        assert response.data == expected<|MERGE_RESOLUTION|>--- conflicted
+++ resolved
@@ -312,14 +312,8 @@
 class TestSimpleMetadataFieldInfo(TestCase):
     def test_null_boolean_field_info_type(self):
         options = metadata.SimpleMetadata()
-<<<<<<< HEAD
-        with self.assertWarns(RemovedInDRF314Warning):
-            field = serializers.NullBooleanField()
-        field_info = options.get_field_info(field)
-=======
         field_info = options.get_field_info(serializers.BooleanField(
             allow_null=True))
->>>>>>> b1cec517
         assert field_info['type'] == 'boolean'
 
     def test_related_field_choices(self):
