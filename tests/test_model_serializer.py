"""
The `ModelSerializer` and `HyperlinkedModelSerializer` classes are essentially
shortcuts for automatically creating serializers based on a given model class.

These tests deal with ensuring that we correctly map the model fields onto
an appropriate set of serializer fields for each case.
"""
from __future__ import unicode_literals

import datetime
import decimal
import sys
from collections import OrderedDict

import django
import pytest
from django.core.exceptions import ImproperlyConfigured
from django.core.validators import (
    MaxValueValidator, MinLengthValidator, MinValueValidator
)
from django.db import models
from django.test import TestCase
from django.utils import six

from rest_framework import serializers
from rest_framework.compat import postgres_fields, unicode_repr

from .models import NestedForeignKeySource


def dedent(blocktext):
    return '\n'.join([line[12:] for line in blocktext.splitlines()[1:-1]])


# Tests for regular field mappings.
# ---------------------------------

class CustomField(models.Field):
    """
    A custom model field simply for testing purposes.
    """
    pass


class OneFieldModel(models.Model):
    char_field = models.CharField(max_length=100)


class RegularFieldsModel(models.Model):
    """
    A model class for testing regular flat fields.
    """
    auto_field = models.AutoField(primary_key=True)
    big_integer_field = models.BigIntegerField()
    boolean_field = models.BooleanField(default=False)
    char_field = models.CharField(max_length=100)
    comma_separated_integer_field = models.CommaSeparatedIntegerField(max_length=100)
    date_field = models.DateField()
    datetime_field = models.DateTimeField()
    decimal_field = models.DecimalField(max_digits=3, decimal_places=1)
    email_field = models.EmailField(max_length=100)
    float_field = models.FloatField()
    integer_field = models.IntegerField()
    null_boolean_field = models.NullBooleanField()
    positive_integer_field = models.PositiveIntegerField()
    positive_small_integer_field = models.PositiveSmallIntegerField()
    slug_field = models.SlugField(max_length=100)
    small_integer_field = models.SmallIntegerField()
    text_field = models.TextField(max_length=100)
    file_field = models.FileField(max_length=100)
    time_field = models.TimeField()
    url_field = models.URLField(max_length=100)
    custom_field = CustomField()
    file_path_field = models.FilePathField(path='/tmp/')

    def method(self):
        return 'method'


COLOR_CHOICES = (('red', 'Red'), ('blue', 'Blue'), ('green', 'Green'))
DECIMAL_CHOICES = (('low', decimal.Decimal('0.1')), ('medium', decimal.Decimal('0.5')), ('high', decimal.Decimal('0.9')))


class FieldOptionsModel(models.Model):
    value_limit_field = models.IntegerField(validators=[MinValueValidator(1), MaxValueValidator(10)])
    length_limit_field = models.CharField(validators=[MinLengthValidator(3)], max_length=12)
    blank_field = models.CharField(blank=True, max_length=10)
    null_field = models.IntegerField(null=True)
    default_field = models.IntegerField(default=0)
    descriptive_field = models.IntegerField(help_text='Some help text', verbose_name='A label')
    choices_field = models.CharField(max_length=100, choices=COLOR_CHOICES)


class ChoicesModel(models.Model):
    choices_field_with_nonstandard_args = models.DecimalField(max_digits=3, decimal_places=1, choices=DECIMAL_CHOICES, verbose_name='A label')


class Issue3674ParentModel(models.Model):
    title = models.CharField(max_length=64)


class Issue3674ChildModel(models.Model):
    parent = models.ForeignKey(Issue3674ParentModel, related_name='children', on_delete=models.CASCADE)
    value = models.CharField(primary_key=True, max_length=64)


class UniqueChoiceModel(models.Model):
    CHOICES = (
        ('choice1', 'choice 1'),
        ('choice2', 'choice 1'),
    )

    name = models.CharField(max_length=254, unique=True, choices=CHOICES)


class TestModelSerializer(TestCase):
    def test_create_method(self):
        class TestSerializer(serializers.ModelSerializer):
            non_model_field = serializers.CharField()

            class Meta:
                model = OneFieldModel
                fields = ('char_field', 'non_model_field')

        serializer = TestSerializer(data={
            'char_field': 'foo',
            'non_model_field': 'bar',
        })
        serializer.is_valid()

        msginitial = 'Got a `TypeError` when calling `OneFieldModel.objects.create()`.'
        with self.assertRaisesMessage(TypeError, msginitial):
            serializer.save()

    def test_abstract_model(self):
        """
        Test that trying to use ModelSerializer with Abstract Models
        throws a ValueError exception.
        """
        class AbstractModel(models.Model):
            afield = models.CharField(max_length=255)

            class Meta:
                abstract = True

        class TestSerializer(serializers.ModelSerializer):
            class Meta:
                model = AbstractModel
                fields = ('afield',)

        serializer = TestSerializer(data={
            'afield': 'foo',
        })

        msginitial = 'Cannot use ModelSerializer with Abstract Models.'
        with self.assertRaisesMessage(ValueError, msginitial):
            serializer.is_valid()


class TestRegularFieldMappings(TestCase):
    def test_regular_fields(self):
        """
        Model fields should map to their equivalent serializer fields.
        """
        class TestSerializer(serializers.ModelSerializer):
            class Meta:
                model = RegularFieldsModel
                fields = '__all__'

        expected = dedent("""
            TestSerializer():
                auto_field = IntegerField(read_only=True)
                big_integer_field = IntegerField()
                boolean_field = BooleanField(required=False)
                char_field = CharField(max_length=100)
                comma_separated_integer_field = CharField(max_length=100, validators=[<django.core.validators.RegexValidator object>])
                date_field = DateField()
                datetime_field = DateTimeField()
                decimal_field = DecimalField(decimal_places=1, max_digits=3)
                email_field = EmailField(max_length=100)
                float_field = FloatField()
                integer_field = IntegerField()
                null_boolean_field = NullBooleanField(required=False)
                positive_integer_field = IntegerField()
                positive_small_integer_field = IntegerField()
                slug_field = SlugField(max_length=100)
                small_integer_field = IntegerField()
                text_field = CharField(max_length=100, style={'base_template': 'textarea.html'})
                file_field = FileField(max_length=100)
                time_field = TimeField()
                url_field = URLField(max_length=100)
                custom_field = ModelField(model_field=<tests.test_model_serializer.CustomField: custom_field>)
                file_path_field = FilePathField(path='/tmp/')
        """)

        self.assertEqual(unicode_repr(TestSerializer()), expected)

    def test_field_options(self):
        class TestSerializer(serializers.ModelSerializer):
            class Meta:
                model = FieldOptionsModel
                fields = '__all__'

        expected = dedent("""
            TestSerializer():
                id = IntegerField(label='ID', read_only=True)
                value_limit_field = IntegerField(max_value=10, min_value=1)
                length_limit_field = CharField(max_length=12, min_length=3)
                blank_field = CharField(allow_blank=True, max_length=10, required=False)
                null_field = IntegerField(allow_null=True, required=False)
                default_field = IntegerField(required=False)
                descriptive_field = IntegerField(help_text='Some help text', label='A label')
                choices_field = ChoiceField(choices=(('red', 'Red'), ('blue', 'Blue'), ('green', 'Green')))
        """)
        if six.PY2:
            # This particular case is too awkward to resolve fully across
            # both py2 and py3.
            expected = expected.replace(
                "('red', 'Red'), ('blue', 'Blue'), ('green', 'Green')",
                "(u'red', u'Red'), (u'blue', u'Blue'), (u'green', u'Green')"
            )
        self.assertEqual(unicode_repr(TestSerializer()), expected)

    # merge this into test_regular_fields / RegularFieldsModel when
    # Django 2.1 is the minimum supported version
    @pytest.mark.skipif(django.VERSION < (2, 1), reason='Django version < 2.1')
    def test_nullable_boolean_field(self):
        class NullableBooleanModel(models.Model):
            field = models.BooleanField(null=True, default=False)

        class NullableBooleanSerializer(serializers.ModelSerializer):
            class Meta:
                model = NullableBooleanModel
                fields = ['field']

        expected = dedent("""
            NullableBooleanSerializer():
                field = BooleanField(allow_null=True, required=False)
        """)

        self.assertEqual(unicode_repr(NullableBooleanSerializer()), expected)

    def test_method_field(self):
        """
        Properties and methods on the model should be allowed as `Meta.fields`
        values, and should map to `ReadOnlyField`.
        """
        class TestSerializer(serializers.ModelSerializer):
            class Meta:
                model = RegularFieldsModel
                fields = ('auto_field', 'method')

        expected = dedent("""
            TestSerializer():
                auto_field = IntegerField(read_only=True)
                method = ReadOnlyField()
        """)
        self.assertEqual(repr(TestSerializer()), expected)

    def test_pk_fields(self):
        """
        Both `pk` and the actual primary key name are valid in `Meta.fields`.
        """
        class TestSerializer(serializers.ModelSerializer):
            class Meta:
                model = RegularFieldsModel
                fields = ('pk', 'auto_field')

        expected = dedent("""
            TestSerializer():
                pk = IntegerField(label='Auto field', read_only=True)
                auto_field = IntegerField(read_only=True)
        """)
        self.assertEqual(repr(TestSerializer()), expected)

    def test_extra_field_kwargs(self):
        """
        Ensure `extra_kwargs` are passed to generated fields.
        """
        class TestSerializer(serializers.ModelSerializer):
            class Meta:
                model = RegularFieldsModel
                fields = ('auto_field', 'char_field')
                extra_kwargs = {'char_field': {'default': 'extra'}}

        expected = dedent("""
            TestSerializer():
                auto_field = IntegerField(read_only=True)
                char_field = CharField(default='extra', max_length=100)
        """)
        self.assertEqual(repr(TestSerializer()), expected)

    def test_extra_field_kwargs_required(self):
        """
        Ensure `extra_kwargs` are passed to generated fields.
        """
        class TestSerializer(serializers.ModelSerializer):
            class Meta:
                model = RegularFieldsModel
                fields = ('auto_field', 'char_field')
                extra_kwargs = {'auto_field': {'required': False, 'read_only': False}}

        expected = dedent("""
            TestSerializer():
                auto_field = IntegerField(read_only=False, required=False)
                char_field = CharField(max_length=100)
        """)
        self.assertEqual(repr(TestSerializer()), expected)

    def test_invalid_field(self):
        """
        Field names that do not map to a model field or relationship should
        raise a configuration errror.
        """
        class TestSerializer(serializers.ModelSerializer):
            class Meta:
                model = RegularFieldsModel
                fields = ('auto_field', 'invalid')

        expected = 'Field name `invalid` is not valid for model `RegularFieldsModel`.'
        with self.assertRaisesMessage(ImproperlyConfigured, expected):
            TestSerializer().fields

    def test_missing_field(self):
        """
        Fields that have been declared on the serializer class must be included
        in the `Meta.fields` if it exists.
        """
        class TestSerializer(serializers.ModelSerializer):
            missing = serializers.ReadOnlyField()

            class Meta:
                model = RegularFieldsModel
                fields = ('auto_field',)

        expected = (
            "The field 'missing' was declared on serializer TestSerializer, "
            "but has not been included in the 'fields' option."
        )
        with self.assertRaisesMessage(AssertionError, expected):
            TestSerializer().fields

    def test_missing_superclass_field(self):
        """
        Fields that have been declared on a parent of the serializer class may
        be excluded from the `Meta.fields` option.
        """
        class TestSerializer(serializers.ModelSerializer):
            missing = serializers.ReadOnlyField()

        class ChildSerializer(TestSerializer):
            class Meta:
                model = RegularFieldsModel
                fields = ('auto_field',)

        ChildSerializer().fields

    def test_choices_with_nonstandard_args(self):
        class ExampleSerializer(serializers.ModelSerializer):
            class Meta:
                model = ChoicesModel
                fields = '__all__'

        ExampleSerializer()

    def test_null_boolean_field_choices(self):
<<<<<<< HEAD
        CHECKLIST_OPTIONS = [
            (None, 'none'),
            (True, 'checked'),
            (False, 'N/A'),
        ]

        class Trivial(models.Model):
=======

        class Trivial(models.Model):
            CHECKLIST_OPTIONS = (
                (None, 'none'),
                (True, 'checked'),
                (False, 'N/A'),
            )

>>>>>>> 527411ce
            name = models.CharField(max_length=255)
            theoretically_nullable_field = models.NullBooleanField(choices=CHECKLIST_OPTIONS)

        class TrivialSerializer(serializers.ModelSerializer):
            class Meta:
                model = Trivial
                fields = '__all__'

        trivial_serialized = TrivialSerializer(data=dict(name='test', theoretically_nullable_field=None))
<<<<<<< HEAD

        self.assertTrue(trivial_serialized.is_valid())

=======
        self.assertTrue(trivial_serialized.is_valid())
>>>>>>> 527411ce
        self.assertEqual(trivial_serialized.errors, {})


class TestDurationFieldMapping(TestCase):
    def test_duration_field(self):
        class DurationFieldModel(models.Model):
            """
            A model that defines DurationField.
            """
            duration_field = models.DurationField()

        class TestSerializer(serializers.ModelSerializer):
            class Meta:
                model = DurationFieldModel
                fields = '__all__'

        expected = dedent("""
            TestSerializer():
                id = IntegerField(label='ID', read_only=True)
                duration_field = DurationField()
        """)
        self.assertEqual(unicode_repr(TestSerializer()), expected)

    def test_duration_field_with_validators(self):
        class ValidatedDurationFieldModel(models.Model):
            """
            A model that defines DurationField with validators.
            """
            duration_field = models.DurationField(
                validators=[MinValueValidator(datetime.timedelta(days=1)), MaxValueValidator(datetime.timedelta(days=3))]
            )

        class TestSerializer(serializers.ModelSerializer):
            class Meta:
                model = ValidatedDurationFieldModel
                fields = '__all__'

        expected = dedent("""
            TestSerializer():
                id = IntegerField(label='ID', read_only=True)
                duration_field = DurationField(max_value=datetime.timedelta(3), min_value=datetime.timedelta(1))
        """) if sys.version_info < (3, 7) else dedent("""
            TestSerializer():
                id = IntegerField(label='ID', read_only=True)
                duration_field = DurationField(max_value=datetime.timedelta(days=3), min_value=datetime.timedelta(days=1))
        """)
        self.assertEqual(unicode_repr(TestSerializer()), expected)


class TestGenericIPAddressFieldValidation(TestCase):
    def test_ip_address_validation(self):
        class IPAddressFieldModel(models.Model):
            address = models.GenericIPAddressField()

        class TestSerializer(serializers.ModelSerializer):
            class Meta:
                model = IPAddressFieldModel
                fields = '__all__'

        s = TestSerializer(data={'address': 'not an ip address'})
        self.assertFalse(s.is_valid())
        self.assertEqual(1, len(s.errors['address']),
                         'Unexpected number of validation errors: '
                         '{0}'.format(s.errors))


@pytest.mark.skipif('not postgres_fields')
class TestPosgresFieldsMapping(TestCase):
    def test_hstore_field(self):
        class HStoreFieldModel(models.Model):
            hstore_field = postgres_fields.HStoreField()

        class TestSerializer(serializers.ModelSerializer):
            class Meta:
                model = HStoreFieldModel
                fields = ['hstore_field']

        expected = dedent("""
            TestSerializer():
                hstore_field = HStoreField()
        """)
        self.assertEqual(unicode_repr(TestSerializer()), expected)

    def test_array_field(self):
        class ArrayFieldModel(models.Model):
            array_field = postgres_fields.ArrayField(base_field=models.CharField())

        class TestSerializer(serializers.ModelSerializer):
            class Meta:
                model = ArrayFieldModel
                fields = ['array_field']

        expected = dedent("""
            TestSerializer():
                array_field = ListField(child=CharField(label='Array field', validators=[<django.core.validators.MaxLengthValidator object>]))
        """)
        self.assertEqual(unicode_repr(TestSerializer()), expected)

    def test_json_field(self):
        class JSONFieldModel(models.Model):
            json_field = postgres_fields.JSONField()

        class TestSerializer(serializers.ModelSerializer):
            class Meta:
                model = JSONFieldModel
                fields = ['json_field']

        expected = dedent("""
            TestSerializer():
                json_field = JSONField(style={'base_template': 'textarea.html'})
        """)
        self.assertEqual(unicode_repr(TestSerializer()), expected)


# Tests for relational field mappings.
# ------------------------------------

class ForeignKeyTargetModel(models.Model):
    name = models.CharField(max_length=100)


class ManyToManyTargetModel(models.Model):
    name = models.CharField(max_length=100)


class OneToOneTargetModel(models.Model):
    name = models.CharField(max_length=100)


class ThroughTargetModel(models.Model):
    name = models.CharField(max_length=100)


class Supplementary(models.Model):
    extra = models.IntegerField()
    forwards = models.ForeignKey('ThroughTargetModel', on_delete=models.CASCADE)
    backwards = models.ForeignKey('RelationalModel', on_delete=models.CASCADE)


class RelationalModel(models.Model):
    foreign_key = models.ForeignKey(ForeignKeyTargetModel, related_name='reverse_foreign_key', on_delete=models.CASCADE)
    many_to_many = models.ManyToManyField(ManyToManyTargetModel, related_name='reverse_many_to_many')
    one_to_one = models.OneToOneField(OneToOneTargetModel, related_name='reverse_one_to_one', on_delete=models.CASCADE)
    through = models.ManyToManyField(ThroughTargetModel, through=Supplementary, related_name='reverse_through')


class UniqueTogetherModel(models.Model):
    foreign_key = models.ForeignKey(ForeignKeyTargetModel, related_name='unique_foreign_key', on_delete=models.CASCADE)
    one_to_one = models.OneToOneField(OneToOneTargetModel, related_name='unique_one_to_one', on_delete=models.CASCADE)

    class Meta:
        unique_together = ("foreign_key", "one_to_one")


class TestRelationalFieldMappings(TestCase):
    def test_pk_relations(self):
        class TestSerializer(serializers.ModelSerializer):
            class Meta:
                model = RelationalModel
                fields = '__all__'

        expected = dedent("""
            TestSerializer():
                id = IntegerField(label='ID', read_only=True)
                foreign_key = PrimaryKeyRelatedField(queryset=ForeignKeyTargetModel.objects.all())
                one_to_one = PrimaryKeyRelatedField(queryset=OneToOneTargetModel.objects.all(), validators=[<UniqueValidator(queryset=RelationalModel.objects.all())>])
                many_to_many = PrimaryKeyRelatedField(allow_empty=False, many=True, queryset=ManyToManyTargetModel.objects.all())
                through = PrimaryKeyRelatedField(many=True, read_only=True)
        """)
        self.assertEqual(unicode_repr(TestSerializer()), expected)

    def test_nested_relations(self):
        class TestSerializer(serializers.ModelSerializer):
            class Meta:
                model = RelationalModel
                depth = 1
                fields = '__all__'

        expected = dedent("""
            TestSerializer():
                id = IntegerField(label='ID', read_only=True)
                foreign_key = NestedSerializer(read_only=True):
                    id = IntegerField(label='ID', read_only=True)
                    name = CharField(max_length=100)
                one_to_one = NestedSerializer(read_only=True):
                    id = IntegerField(label='ID', read_only=True)
                    name = CharField(max_length=100)
                many_to_many = NestedSerializer(many=True, read_only=True):
                    id = IntegerField(label='ID', read_only=True)
                    name = CharField(max_length=100)
                through = NestedSerializer(many=True, read_only=True):
                    id = IntegerField(label='ID', read_only=True)
                    name = CharField(max_length=100)
        """)
        self.assertEqual(unicode_repr(TestSerializer()), expected)

    def test_hyperlinked_relations(self):
        class TestSerializer(serializers.HyperlinkedModelSerializer):
            class Meta:
                model = RelationalModel
                fields = '__all__'

        expected = dedent("""
            TestSerializer():
                url = HyperlinkedIdentityField(view_name='relationalmodel-detail')
                foreign_key = HyperlinkedRelatedField(queryset=ForeignKeyTargetModel.objects.all(), view_name='foreignkeytargetmodel-detail')
                one_to_one = HyperlinkedRelatedField(queryset=OneToOneTargetModel.objects.all(), validators=[<UniqueValidator(queryset=RelationalModel.objects.all())>], view_name='onetoonetargetmodel-detail')
                many_to_many = HyperlinkedRelatedField(allow_empty=False, many=True, queryset=ManyToManyTargetModel.objects.all(), view_name='manytomanytargetmodel-detail')
                through = HyperlinkedRelatedField(many=True, read_only=True, view_name='throughtargetmodel-detail')
        """)
        self.assertEqual(unicode_repr(TestSerializer()), expected)

    def test_nested_hyperlinked_relations(self):
        class TestSerializer(serializers.HyperlinkedModelSerializer):
            class Meta:
                model = RelationalModel
                depth = 1
                fields = '__all__'

        expected = dedent("""
            TestSerializer():
                url = HyperlinkedIdentityField(view_name='relationalmodel-detail')
                foreign_key = NestedSerializer(read_only=True):
                    url = HyperlinkedIdentityField(view_name='foreignkeytargetmodel-detail')
                    name = CharField(max_length=100)
                one_to_one = NestedSerializer(read_only=True):
                    url = HyperlinkedIdentityField(view_name='onetoonetargetmodel-detail')
                    name = CharField(max_length=100)
                many_to_many = NestedSerializer(many=True, read_only=True):
                    url = HyperlinkedIdentityField(view_name='manytomanytargetmodel-detail')
                    name = CharField(max_length=100)
                through = NestedSerializer(many=True, read_only=True):
                    url = HyperlinkedIdentityField(view_name='throughtargetmodel-detail')
                    name = CharField(max_length=100)
        """)
        self.assertEqual(unicode_repr(TestSerializer()), expected)

    def test_nested_hyperlinked_relations_starred_source(self):
        class TestSerializer(serializers.HyperlinkedModelSerializer):
            class Meta:
                model = RelationalModel
                depth = 1
                fields = '__all__'

                extra_kwargs = {
                    'url': {
                        'source': '*',
                    }}

        expected = dedent("""
            TestSerializer():
                url = HyperlinkedIdentityField(source='*', view_name='relationalmodel-detail')
                foreign_key = NestedSerializer(read_only=True):
                    url = HyperlinkedIdentityField(view_name='foreignkeytargetmodel-detail')
                    name = CharField(max_length=100)
                one_to_one = NestedSerializer(read_only=True):
                    url = HyperlinkedIdentityField(view_name='onetoonetargetmodel-detail')
                    name = CharField(max_length=100)
                many_to_many = NestedSerializer(many=True, read_only=True):
                    url = HyperlinkedIdentityField(view_name='manytomanytargetmodel-detail')
                    name = CharField(max_length=100)
                through = NestedSerializer(many=True, read_only=True):
                    url = HyperlinkedIdentityField(view_name='throughtargetmodel-detail')
                    name = CharField(max_length=100)
        """)
        self.maxDiff = None
        self.assertEqual(unicode_repr(TestSerializer()), expected)

    def test_nested_unique_together_relations(self):
        class TestSerializer(serializers.HyperlinkedModelSerializer):
            class Meta:
                model = UniqueTogetherModel
                depth = 1
                fields = '__all__'

        expected = dedent("""
            TestSerializer():
                url = HyperlinkedIdentityField(view_name='uniquetogethermodel-detail')
                foreign_key = NestedSerializer(read_only=True):
                    url = HyperlinkedIdentityField(view_name='foreignkeytargetmodel-detail')
                    name = CharField(max_length=100)
                one_to_one = NestedSerializer(read_only=True):
                    url = HyperlinkedIdentityField(view_name='onetoonetargetmodel-detail')
                    name = CharField(max_length=100)
        """)
        if six.PY2:
            # This case is also too awkward to resolve fully across both py2
            # and py3.  (See above)
            expected = expected.replace(
                "('foreign_key', 'one_to_one')",
                "(u'foreign_key', u'one_to_one')"
            )
        self.assertEqual(unicode_repr(TestSerializer()), expected)

    def test_pk_reverse_foreign_key(self):
        class TestSerializer(serializers.ModelSerializer):
            class Meta:
                model = ForeignKeyTargetModel
                fields = ('id', 'name', 'reverse_foreign_key')

        expected = dedent("""
            TestSerializer():
                id = IntegerField(label='ID', read_only=True)
                name = CharField(max_length=100)
                reverse_foreign_key = PrimaryKeyRelatedField(many=True, queryset=RelationalModel.objects.all())
        """)
        self.assertEqual(unicode_repr(TestSerializer()), expected)

    def test_pk_reverse_one_to_one(self):
        class TestSerializer(serializers.ModelSerializer):
            class Meta:
                model = OneToOneTargetModel
                fields = ('id', 'name', 'reverse_one_to_one')

        expected = dedent("""
            TestSerializer():
                id = IntegerField(label='ID', read_only=True)
                name = CharField(max_length=100)
                reverse_one_to_one = PrimaryKeyRelatedField(queryset=RelationalModel.objects.all())
        """)
        self.assertEqual(unicode_repr(TestSerializer()), expected)

    def test_pk_reverse_many_to_many(self):
        class TestSerializer(serializers.ModelSerializer):
            class Meta:
                model = ManyToManyTargetModel
                fields = ('id', 'name', 'reverse_many_to_many')

        expected = dedent("""
            TestSerializer():
                id = IntegerField(label='ID', read_only=True)
                name = CharField(max_length=100)
                reverse_many_to_many = PrimaryKeyRelatedField(many=True, queryset=RelationalModel.objects.all())
        """)
        self.assertEqual(unicode_repr(TestSerializer()), expected)

    def test_pk_reverse_through(self):
        class TestSerializer(serializers.ModelSerializer):
            class Meta:
                model = ThroughTargetModel
                fields = ('id', 'name', 'reverse_through')

        expected = dedent("""
            TestSerializer():
                id = IntegerField(label='ID', read_only=True)
                name = CharField(max_length=100)
                reverse_through = PrimaryKeyRelatedField(many=True, read_only=True)
        """)
        self.assertEqual(unicode_repr(TestSerializer()), expected)


class DisplayValueTargetModel(models.Model):
    name = models.CharField(max_length=100)

    def __str__(self):
        return '%s Color' % (self.name)


class DisplayValueModel(models.Model):
    color = models.ForeignKey(DisplayValueTargetModel, on_delete=models.CASCADE)


class TestRelationalFieldDisplayValue(TestCase):
    def setUp(self):
        DisplayValueTargetModel.objects.bulk_create([
            DisplayValueTargetModel(name='Red'),
            DisplayValueTargetModel(name='Yellow'),
            DisplayValueTargetModel(name='Green'),
        ])

    def test_default_display_value(self):
        class TestSerializer(serializers.ModelSerializer):
            class Meta:
                model = DisplayValueModel
                fields = '__all__'

        serializer = TestSerializer()
        expected = OrderedDict([(1, 'Red Color'), (2, 'Yellow Color'), (3, 'Green Color')])
        self.assertEqual(serializer.fields['color'].choices, expected)

    def test_custom_display_value(self):
        class TestField(serializers.PrimaryKeyRelatedField):
            def display_value(self, instance):
                return 'My %s Color' % (instance.name)

        class TestSerializer(serializers.ModelSerializer):
            color = TestField(queryset=DisplayValueTargetModel.objects.all())

            class Meta:
                model = DisplayValueModel
                fields = '__all__'

        serializer = TestSerializer()
        expected = OrderedDict([(1, 'My Red Color'), (2, 'My Yellow Color'), (3, 'My Green Color')])
        self.assertEqual(serializer.fields['color'].choices, expected)


class TestIntegration(TestCase):
    def setUp(self):
        self.foreign_key_target = ForeignKeyTargetModel.objects.create(
            name='foreign_key'
        )
        self.one_to_one_target = OneToOneTargetModel.objects.create(
            name='one_to_one'
        )
        self.many_to_many_targets = [
            ManyToManyTargetModel.objects.create(
                name='many_to_many (%d)' % idx
            ) for idx in range(3)
        ]
        self.instance = RelationalModel.objects.create(
            foreign_key=self.foreign_key_target,
            one_to_one=self.one_to_one_target,
        )
        self.instance.many_to_many.set(self.many_to_many_targets)

    def test_pk_retrival(self):
        class TestSerializer(serializers.ModelSerializer):
            class Meta:
                model = RelationalModel
                fields = '__all__'

        serializer = TestSerializer(self.instance)
        expected = {
            'id': self.instance.pk,
            'foreign_key': self.foreign_key_target.pk,
            'one_to_one': self.one_to_one_target.pk,
            'many_to_many': [item.pk for item in self.many_to_many_targets],
            'through': []
        }
        self.assertEqual(serializer.data, expected)

    def test_pk_create(self):
        class TestSerializer(serializers.ModelSerializer):
            class Meta:
                model = RelationalModel
                fields = '__all__'

        new_foreign_key = ForeignKeyTargetModel.objects.create(
            name='foreign_key'
        )
        new_one_to_one = OneToOneTargetModel.objects.create(
            name='one_to_one'
        )
        new_many_to_many = [
            ManyToManyTargetModel.objects.create(
                name='new many_to_many (%d)' % idx
            ) for idx in range(3)
        ]
        data = {
            'foreign_key': new_foreign_key.pk,
            'one_to_one': new_one_to_one.pk,
            'many_to_many': [item.pk for item in new_many_to_many],
        }

        # Serializer should validate okay.
        serializer = TestSerializer(data=data)
        assert serializer.is_valid()

        # Creating the instance, relationship attributes should be set.
        instance = serializer.save()
        assert instance.foreign_key.pk == new_foreign_key.pk
        assert instance.one_to_one.pk == new_one_to_one.pk
        assert [
            item.pk for item in instance.many_to_many.all()
        ] == [
            item.pk for item in new_many_to_many
        ]
        assert list(instance.through.all()) == []

        # Representation should be correct.
        expected = {
            'id': instance.pk,
            'foreign_key': new_foreign_key.pk,
            'one_to_one': new_one_to_one.pk,
            'many_to_many': [item.pk for item in new_many_to_many],
            'through': []
        }
        self.assertEqual(serializer.data, expected)

    def test_pk_update(self):
        class TestSerializer(serializers.ModelSerializer):
            class Meta:
                model = RelationalModel
                fields = '__all__'

        new_foreign_key = ForeignKeyTargetModel.objects.create(
            name='foreign_key'
        )
        new_one_to_one = OneToOneTargetModel.objects.create(
            name='one_to_one'
        )
        new_many_to_many = [
            ManyToManyTargetModel.objects.create(
                name='new many_to_many (%d)' % idx
            ) for idx in range(3)
        ]
        data = {
            'foreign_key': new_foreign_key.pk,
            'one_to_one': new_one_to_one.pk,
            'many_to_many': [item.pk for item in new_many_to_many],
        }

        # Serializer should validate okay.
        serializer = TestSerializer(self.instance, data=data)
        assert serializer.is_valid()

        # Creating the instance, relationship attributes should be set.
        instance = serializer.save()
        assert instance.foreign_key.pk == new_foreign_key.pk
        assert instance.one_to_one.pk == new_one_to_one.pk
        assert [
            item.pk for item in instance.many_to_many.all()
        ] == [
            item.pk for item in new_many_to_many
        ]
        assert list(instance.through.all()) == []

        # Representation should be correct.
        expected = {
            'id': self.instance.pk,
            'foreign_key': new_foreign_key.pk,
            'one_to_one': new_one_to_one.pk,
            'many_to_many': [item.pk for item in new_many_to_many],
            'through': []
        }
        self.assertEqual(serializer.data, expected)


# Tests for bulk create using `ListSerializer`.

class BulkCreateModel(models.Model):
    name = models.CharField(max_length=10)


class TestBulkCreate(TestCase):
    def test_bulk_create(self):
        class BasicModelSerializer(serializers.ModelSerializer):
            class Meta:
                model = BulkCreateModel
                fields = ('name',)

        class BulkCreateSerializer(serializers.ListSerializer):
            child = BasicModelSerializer()

        data = [{'name': 'a'}, {'name': 'b'}, {'name': 'c'}]
        serializer = BulkCreateSerializer(data=data)
        assert serializer.is_valid()

        # Objects are returned by save().
        instances = serializer.save()
        assert len(instances) == 3
        assert [item.name for item in instances] == ['a', 'b', 'c']

        # Objects have been created in the database.
        assert BulkCreateModel.objects.count() == 3
        assert list(BulkCreateModel.objects.values_list('name', flat=True)) == ['a', 'b', 'c']

        # Serializer returns correct data.
        assert serializer.data == data


class MetaClassTestModel(models.Model):
    text = models.CharField(max_length=100)


class TestSerializerMetaClass(TestCase):
    def test_meta_class_fields_option(self):
        class ExampleSerializer(serializers.ModelSerializer):
            class Meta:
                model = MetaClassTestModel
                fields = 'text'

        msginitial = "The `fields` option must be a list or tuple"
        with self.assertRaisesMessage(TypeError, msginitial):
            ExampleSerializer().fields

    def test_meta_class_exclude_option(self):
        class ExampleSerializer(serializers.ModelSerializer):
            class Meta:
                model = MetaClassTestModel
                exclude = 'text'

        msginitial = "The `exclude` option must be a list or tuple"
        with self.assertRaisesMessage(TypeError, msginitial):
            ExampleSerializer().fields

    def test_meta_class_fields_and_exclude_options(self):
        class ExampleSerializer(serializers.ModelSerializer):
            class Meta:
                model = MetaClassTestModel
                fields = ('text',)
                exclude = ('text',)

        msginitial = "Cannot set both 'fields' and 'exclude' options on serializer ExampleSerializer."
        with self.assertRaisesMessage(AssertionError, msginitial):
            ExampleSerializer().fields

    def test_declared_fields_with_exclude_option(self):
        class ExampleSerializer(serializers.ModelSerializer):
            text = serializers.CharField()

            class Meta:
                model = MetaClassTestModel
                exclude = ('text',)

        expected = (
            "Cannot both declare the field 'text' and include it in the "
            "ExampleSerializer 'exclude' option. Remove the field or, if "
            "inherited from a parent serializer, disable with `text = None`."
        )
        with self.assertRaisesMessage(AssertionError, expected):
            ExampleSerializer().fields


class Issue2704TestCase(TestCase):
    def test_queryset_all(self):
        class TestSerializer(serializers.ModelSerializer):
            additional_attr = serializers.CharField()

            class Meta:
                model = OneFieldModel
                fields = ('char_field', 'additional_attr')

        OneFieldModel.objects.create(char_field='abc')
        qs = OneFieldModel.objects.all()

        for o in qs:
            o.additional_attr = '123'

        serializer = TestSerializer(instance=qs, many=True)

        expected = [{
            'char_field': 'abc',
            'additional_attr': '123',
        }]

        assert serializer.data == expected


class DecimalFieldModel(models.Model):
    decimal_field = models.DecimalField(
        max_digits=3,
        decimal_places=1,
        validators=[MinValueValidator(1), MaxValueValidator(3)]
    )


class TestDecimalFieldMappings(TestCase):
    def test_decimal_field_has_decimal_validator(self):
        """
        Test that a `DecimalField` has no `DecimalValidator`.
        """
        class TestSerializer(serializers.ModelSerializer):
            class Meta:
                model = DecimalFieldModel
                fields = '__all__'

        serializer = TestSerializer()

        assert len(serializer.fields['decimal_field'].validators) == 2

    def test_min_value_is_passed(self):
        """
        Test that the `MinValueValidator` is converted to the `min_value`
        argument for the field.
        """
        class TestSerializer(serializers.ModelSerializer):
            class Meta:
                model = DecimalFieldModel
                fields = '__all__'

        serializer = TestSerializer()

        assert serializer.fields['decimal_field'].min_value == 1

    def test_max_value_is_passed(self):
        """
        Test that the `MaxValueValidator` is converted to the `max_value`
        argument for the field.
        """
        class TestSerializer(serializers.ModelSerializer):
            class Meta:
                model = DecimalFieldModel
                fields = '__all__'

        serializer = TestSerializer()

        assert serializer.fields['decimal_field'].max_value == 3


class TestMetaInheritance(TestCase):
    def test_extra_kwargs_not_altered(self):
        class TestSerializer(serializers.ModelSerializer):
            non_model_field = serializers.CharField()

            class Meta:
                model = OneFieldModel
                read_only_fields = ('char_field', 'non_model_field')
                fields = read_only_fields
                extra_kwargs = {}

        class ChildSerializer(TestSerializer):
            class Meta(TestSerializer.Meta):
                read_only_fields = ()

        test_expected = dedent("""
            TestSerializer():
                char_field = CharField(read_only=True)
                non_model_field = CharField()
        """)

        child_expected = dedent("""
            ChildSerializer():
                char_field = CharField(max_length=100)
                non_model_field = CharField()
        """)
        self.assertEqual(unicode_repr(ChildSerializer()), child_expected)
        self.assertEqual(unicode_repr(TestSerializer()), test_expected)
        self.assertEqual(unicode_repr(ChildSerializer()), child_expected)


class OneToOneTargetTestModel(models.Model):
    text = models.CharField(max_length=100)


class OneToOneSourceTestModel(models.Model):
    target = models.OneToOneField(OneToOneTargetTestModel, primary_key=True, on_delete=models.CASCADE)


class TestModelFieldValues(TestCase):
    def test_model_field(self):
        class ExampleSerializer(serializers.ModelSerializer):
            class Meta:
                model = OneToOneSourceTestModel
                fields = ('target',)

        target = OneToOneTargetTestModel(id=1, text='abc')
        source = OneToOneSourceTestModel(target=target)
        serializer = ExampleSerializer(source)
        self.assertEqual(serializer.data, {'target': 1})


class TestUniquenessOverride(TestCase):
    def test_required_not_overwritten(self):
        class TestModel(models.Model):
            field_1 = models.IntegerField(null=True)
            field_2 = models.IntegerField()

            class Meta:
                unique_together = (('field_1', 'field_2'),)

        class TestSerializer(serializers.ModelSerializer):
            class Meta:
                model = TestModel
                fields = '__all__'
                extra_kwargs = {'field_1': {'required': False}}

        fields = TestSerializer().fields
        self.assertFalse(fields['field_1'].required)
        self.assertTrue(fields['field_2'].required)


class Issue3674Test(TestCase):
    def test_nonPK_foreignkey_model_serializer(self):
        class TestParentModel(models.Model):
            title = models.CharField(max_length=64)

        class TestChildModel(models.Model):
            parent = models.ForeignKey(TestParentModel, related_name='children', on_delete=models.CASCADE)
            value = models.CharField(primary_key=True, max_length=64)

        class TestChildModelSerializer(serializers.ModelSerializer):
            class Meta:
                model = TestChildModel
                fields = ('value', 'parent')

        class TestParentModelSerializer(serializers.ModelSerializer):
            class Meta:
                model = TestParentModel
                fields = ('id', 'title', 'children')

        parent_expected = dedent("""
            TestParentModelSerializer():
                id = IntegerField(label='ID', read_only=True)
                title = CharField(max_length=64)
                children = PrimaryKeyRelatedField(many=True, queryset=TestChildModel.objects.all())
        """)
        self.assertEqual(unicode_repr(TestParentModelSerializer()), parent_expected)

        child_expected = dedent("""
            TestChildModelSerializer():
                value = CharField(max_length=64, validators=[<UniqueValidator(queryset=TestChildModel.objects.all())>])
                parent = PrimaryKeyRelatedField(queryset=TestParentModel.objects.all())
        """)
        self.assertEqual(unicode_repr(TestChildModelSerializer()), child_expected)

    def test_nonID_PK_foreignkey_model_serializer(self):

        class TestChildModelSerializer(serializers.ModelSerializer):
            class Meta:
                model = Issue3674ChildModel
                fields = ('value', 'parent')

        class TestParentModelSerializer(serializers.ModelSerializer):
            class Meta:
                model = Issue3674ParentModel
                fields = ('id', 'title', 'children')

        parent = Issue3674ParentModel.objects.create(title='abc')
        child = Issue3674ChildModel.objects.create(value='def', parent=parent)

        parent_serializer = TestParentModelSerializer(parent)
        child_serializer = TestChildModelSerializer(child)

        parent_expected = {'children': ['def'], 'id': 1, 'title': 'abc'}
        self.assertEqual(parent_serializer.data, parent_expected)

        child_expected = {'parent': 1, 'value': 'def'}
        self.assertEqual(child_serializer.data, child_expected)


class Issue4897TestCase(TestCase):
    def test_should_assert_if_writing_readonly_fields(self):
        class TestSerializer(serializers.ModelSerializer):
            class Meta:
                model = OneFieldModel
                fields = ('char_field',)
                readonly_fields = fields

        obj = OneFieldModel.objects.create(char_field='abc')

        with pytest.raises(AssertionError) as cm:
            TestSerializer(obj).fields
        cm.match(r'readonly_fields')


class Test5004UniqueChoiceField(TestCase):
    def test_unique_choice_field(self):
        class TestUniqueChoiceSerializer(serializers.ModelSerializer):
            class Meta:
                model = UniqueChoiceModel
                fields = '__all__'

        UniqueChoiceModel.objects.create(name='choice1')
        serializer = TestUniqueChoiceSerializer(data={'name': 'choice1'})
        assert not serializer.is_valid()
        assert serializer.errors == {'name': ['unique choice model with this name already exists.']}


class TestFieldSource(TestCase):
    def test_traverse_nullable_fk(self):
        """
        A dotted source with nullable elements uses default when any item in the chain is None. #5849.

        Similar to model example from test_serializer.py `test_default_for_multiple_dotted_source` method,
        but using RelatedField, rather than CharField.
        """
        class TestSerializer(serializers.ModelSerializer):
            target = serializers.PrimaryKeyRelatedField(
                source='target.target', read_only=True, allow_null=True, default=None
            )

            class Meta:
                model = NestedForeignKeySource
                fields = ('target', )

        model = NestedForeignKeySource.objects.create()
        assert TestSerializer(model).data['target'] is None

    def test_named_field_source(self):
        class TestSerializer(serializers.ModelSerializer):

            class Meta:
                model = RegularFieldsModel
                fields = ('number_field',)
                extra_kwargs = {
                    'number_field': {
                        'source': 'integer_field'
                    }
                }

        expected = dedent("""
            TestSerializer():
                number_field = IntegerField(source='integer_field')
        """)
        self.maxDiff = None
        self.assertEqual(unicode_repr(TestSerializer()), expected)


class Issue6110TestModel(models.Model):
    """Model without .objects manager."""

    name = models.CharField(max_length=64)
    all_objects = models.Manager()


class Issue6110ModelSerializer(serializers.ModelSerializer):
    class Meta:
        model = Issue6110TestModel
        fields = ('name',)


class Issue6110Test(TestCase):

    def test_model_serializer_custom_manager(self):
        instance = Issue6110ModelSerializer().create({'name': 'test_name'})
        self.assertEqual(instance.name, 'test_name')

    def test_model_serializer_custom_manager_error_message(self):
        msginitial = ('Got a `TypeError` when calling `Issue6110TestModel.all_objects.create()`.')
        with self.assertRaisesMessage(TypeError, msginitial):
            Issue6110ModelSerializer().create({'wrong_param': 'wrong_param'})<|MERGE_RESOLUTION|>--- conflicted
+++ resolved
@@ -364,15 +364,6 @@
         ExampleSerializer()
 
     def test_null_boolean_field_choices(self):
-<<<<<<< HEAD
-        CHECKLIST_OPTIONS = [
-            (None, 'none'),
-            (True, 'checked'),
-            (False, 'N/A'),
-        ]
-
-        class Trivial(models.Model):
-=======
 
         class Trivial(models.Model):
             CHECKLIST_OPTIONS = (
@@ -381,7 +372,6 @@
                 (False, 'N/A'),
             )
 
->>>>>>> 527411ce
             name = models.CharField(max_length=255)
             theoretically_nullable_field = models.NullBooleanField(choices=CHECKLIST_OPTIONS)
 
@@ -391,13 +381,7 @@
                 fields = '__all__'
 
         trivial_serialized = TrivialSerializer(data=dict(name='test', theoretically_nullable_field=None))
-<<<<<<< HEAD
-
         self.assertTrue(trivial_serialized.is_valid())
-
-=======
-        self.assertTrue(trivial_serialized.is_valid())
->>>>>>> 527411ce
         self.assertEqual(trivial_serialized.errors, {})
 
 
