--- conflicted
+++ resolved
@@ -895,8 +895,51 @@
 
         serializer = TestSerializer()
 
-<<<<<<< HEAD
-        assert len(serializer.fields['decimal_field'].validators) == 2
+        assert serializer.fields['decimal_field'].min_value == 1
+
+    def test_max_value_is_passed(self):
+        """
+        Test that the `MaxValueValidator` is converted to the `max_value`
+        argument for the field.
+        """
+        class TestSerializer(serializers.ModelSerializer):
+            class Meta:
+                model = DecimalFieldModel
+
+        serializer = TestSerializer()
+
+        assert serializer.fields['decimal_field'].max_value == 3
+
+
+class TestMetaInheritance(TestCase):
+    def test_extra_kwargs_not_altered(self):
+        class TestSerializer(serializers.ModelSerializer):
+            non_model_field = serializers.CharField()
+
+            class Meta:
+                model = OneFieldModel
+                read_only_fields = ('char_field', 'non_model_field')
+                fields = read_only_fields
+                extra_kwargs = {}
+
+        class ChildSerializer(TestSerializer):
+            class Meta(TestSerializer.Meta):
+                read_only_fields = ()
+
+        test_expected = dedent("""
+            TestSerializer():
+                char_field = CharField(read_only=True)
+                non_model_field = CharField()
+        """)
+
+        child_expected = dedent("""
+            ChildSerializer():
+                char_field = CharField(max_length=100)
+                non_model_field = CharField()
+        """)
+        self.assertEqual(unicode_repr(ChildSerializer()), child_expected)
+        self.assertEqual(unicode_repr(TestSerializer()), test_expected)
+        self.assertEqual(unicode_repr(ChildSerializer()), child_expected)
 
 
 class Issue3674Test(TestCase):
@@ -931,51 +974,4 @@
                 value = CharField(max_length=64, validators=[<UniqueValidator(queryset=TestChildModel.objects.all())>])
                 parent = PrimaryKeyRelatedField(queryset=TestParentModel.objects.all())
         """)
-        self.assertEqual(unicode_repr(TestChildModelSerializer()), child_expected)
-=======
-        assert serializer.fields['decimal_field'].min_value == 1
-
-    def test_max_value_is_passed(self):
-        """
-        Test that the `MaxValueValidator` is converted to the `max_value`
-        argument for the field.
-        """
-        class TestSerializer(serializers.ModelSerializer):
-            class Meta:
-                model = DecimalFieldModel
-
-        serializer = TestSerializer()
-
-        assert serializer.fields['decimal_field'].max_value == 3
-
-
-class TestMetaInheritance(TestCase):
-    def test_extra_kwargs_not_altered(self):
-        class TestSerializer(serializers.ModelSerializer):
-            non_model_field = serializers.CharField()
-
-            class Meta:
-                model = OneFieldModel
-                read_only_fields = ('char_field', 'non_model_field')
-                fields = read_only_fields
-                extra_kwargs = {}
-
-        class ChildSerializer(TestSerializer):
-            class Meta(TestSerializer.Meta):
-                read_only_fields = ()
-
-        test_expected = dedent("""
-            TestSerializer():
-                char_field = CharField(read_only=True)
-                non_model_field = CharField()
-        """)
-
-        child_expected = dedent("""
-            ChildSerializer():
-                char_field = CharField(max_length=100)
-                non_model_field = CharField()
-        """)
-        self.assertEqual(unicode_repr(ChildSerializer()), child_expected)
-        self.assertEqual(unicode_repr(TestSerializer()), test_expected)
-        self.assertEqual(unicode_repr(ChildSerializer()), child_expected)
->>>>>>> 328000fb
+        self.assertEqual(unicode_repr(TestChildModelSerializer()), child_expected)