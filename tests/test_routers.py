--- conflicted
+++ resolved
@@ -121,11 +121,8 @@
 
 class TestSimpleRouter(URLPatternsTestCase, TestCase):
     router = SimpleRouter()
-<<<<<<< HEAD
+
     router.register(r'basics/', BasicViewSet, basename='basic')
-=======
-    router.register('basics', BasicViewSet, basename='basic')
->>>>>>> 29cbe574
 
     urlpatterns = [
         url(r'^api/', include(router.urls)),
