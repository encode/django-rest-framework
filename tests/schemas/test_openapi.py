import pytest
from django.conf.urls import url
from django.test import RequestFactory, TestCase, override_settings
from django.utils.translation import gettext_lazy as _

from rest_framework import filters, generics, pagination, routers, serializers
from rest_framework.compat import uritemplate
from rest_framework.request import Request
from rest_framework.schemas.openapi import AutoSchema, SchemaGenerator

from . import views


def create_request(path):
    factory = RequestFactory()
    request = Request(factory.get(path))
    return request


def create_view(view_cls, method, request):
    generator = SchemaGenerator()
    view = generator.create_view(view_cls.as_view(), method, request)
    return view


class TestBasics(TestCase):
    def dummy_view(request):
        pass

    def test_filters(self):
        classes = [filters.SearchFilter, filters.OrderingFilter]
        for c in classes:
            f = c()
            assert f.get_schema_operation_parameters(self.dummy_view)

    def test_pagination(self):
        classes = [pagination.PageNumberPagination, pagination.LimitOffsetPagination, pagination.CursorPagination]
        for c in classes:
            f = c()
            assert f.get_schema_operation_parameters(self.dummy_view)


class TestFieldMapping(TestCase):
    def test_list_field_mapping(self):
        inspector = AutoSchema()
        cases = [
            (serializers.ListField(), {'items': {}, 'type': 'array'}),
            (serializers.ListField(child=serializers.BooleanField()), {'items': {'type': 'boolean'}, 'type': 'array'}),
            (serializers.ListField(child=serializers.FloatField()), {'items': {'type': 'number'}, 'type': 'array'}),
            (serializers.ListField(child=serializers.CharField()), {'items': {'type': 'string'}, 'type': 'array'}),
        ]
        for field, mapping in cases:
            with self.subTest(field=field):
                assert inspector._map_field(field) == mapping

    def test_lazy_string_field(self):
        class Serializer(serializers.Serializer):
            text = serializers.CharField(help_text=_('lazy string'))

        inspector = AutoSchema()

        data = inspector._map_serializer(Serializer())
        assert isinstance(data['properties']['text']['description'], str), "description must be str"


@pytest.mark.skipif(uritemplate is None, reason='uritemplate not installed.')
class TestOperationIntrospection(TestCase):

    def test_path_without_parameters(self):
        path = '/example/'
        method = 'GET'

        view = create_view(
            views.DocStringExampleListView,
            method,
            create_request(path)
        )
        inspector = AutoSchema()
        inspector.view = view

        operation = inspector.get_operation(path, method)
        assert operation == {
<<<<<<< HEAD
            'operationId': 'ListDocStringExamples',
            'description': 'A description of my GET operation.',
=======
            'operationId': 'listExamples',
>>>>>>> 89ac0a1c
            'parameters': [],
            'responses': {
                '200': {
                    'description': '',
                    'content': {
                        'application/json': {
                            'schema': {
                                'type': 'array',
                                'items': {},
                            },
                        },
                    },
                },
            },
        }

    def test_path_with_id_parameter(self):
        path = '/example/{id}/'
        method = 'GET'

        view = create_view(
            views.DocStringExampleDetailView,
            method,
            create_request(path)
        )
        inspector = AutoSchema()
        inspector.view = view

        operation = inspector.get_operation(path, method)
        assert operation == {
            'operationId': 'RetrieveDocStringExampleDetail',
            'description': 'A description of my GET operation.',
            'parameters': [{
                'description': '',
                'in': 'path',
                'name': 'id',
                'required': True,
                'schema': {
                    'type': 'string',
                },
            }],
            'responses': {
                '200': {
                    'description': '',
                    'content': {
                        'application/json': {
                            'schema': {
                            },
                        },
                    },
                },
            },
        }

    def test_request_body(self):
        path = '/'
        method = 'POST'

        class Serializer(serializers.Serializer):
            text = serializers.CharField()
            read_only = serializers.CharField(read_only=True)

        class View(generics.GenericAPIView):
            serializer_class = Serializer

        view = create_view(
            View,
            method,
            create_request(path)
        )
        inspector = AutoSchema()
        inspector.view = view

        request_body = inspector._get_request_body(path, method)
        assert request_body['content']['application/json']['schema']['required'] == ['text']
        assert list(request_body['content']['application/json']['schema']['properties'].keys()) == ['text']

    def test_empty_required(self):
        path = '/'
        method = 'POST'

        class Serializer(serializers.Serializer):
            read_only = serializers.CharField(read_only=True)
            write_only = serializers.CharField(write_only=True, required=False)

        class View(generics.GenericAPIView):
            serializer_class = Serializer

        view = create_view(
            View,
            method,
            create_request(path)
        )
        inspector = AutoSchema()
        inspector.view = view

        request_body = inspector._get_request_body(path, method)
        # there should be no empty 'required' property, see #6834
        assert 'required' not in request_body['content']['application/json']['schema']

        for response in inspector._get_responses(path, method).values():
            assert 'required' not in response['content']['application/json']['schema']

    def test_response_body_generation(self):
        path = '/'
        method = 'POST'

        class Serializer(serializers.Serializer):
            text = serializers.CharField()
            write_only = serializers.CharField(write_only=True)

        class View(generics.GenericAPIView):
            serializer_class = Serializer

        view = create_view(
            View,
            method,
            create_request(path)
        )
        inspector = AutoSchema()
        inspector.view = view

        responses = inspector._get_responses(path, method)
        assert responses['200']['content']['application/json']['schema']['required'] == ['text']
        assert list(responses['200']['content']['application/json']['schema']['properties'].keys()) == ['text']
        assert 'description' in responses['200']

    def test_response_body_nested_serializer(self):
        path = '/'
        method = 'POST'

        class NestedSerializer(serializers.Serializer):
            number = serializers.IntegerField()

        class Serializer(serializers.Serializer):
            text = serializers.CharField()
            nested = NestedSerializer()

        class View(generics.GenericAPIView):
            serializer_class = Serializer

        view = create_view(
            View,
            method,
            create_request(path),
        )
        inspector = AutoSchema()
        inspector.view = view

        responses = inspector._get_responses(path, method)
        schema = responses['200']['content']['application/json']['schema']
        assert sorted(schema['required']) == ['nested', 'text']
        assert sorted(list(schema['properties'].keys())) == ['nested', 'text']
        assert schema['properties']['nested']['type'] == 'object'
        assert list(schema['properties']['nested']['properties'].keys()) == ['number']
        assert schema['properties']['nested']['required'] == ['number']

    def test_list_response_body_generation(self):
        """Test that an array schema is returned for list views."""
        path = '/'
        method = 'GET'

        class ItemSerializer(serializers.Serializer):
            text = serializers.CharField()

        class View(generics.GenericAPIView):
            serializer_class = ItemSerializer

        view = create_view(
            View,
            method,
            create_request(path),
        )
        inspector = AutoSchema()
        inspector.view = view

        responses = inspector._get_responses(path, method)
        assert responses == {
            '200': {
                'description': '',
                'content': {
                    'application/json': {
                        'schema': {
                            'type': 'array',
                            'items': {
                                'properties': {
                                    'text': {
                                        'type': 'string',
                                    },
                                },
                                'required': ['text'],
                            },
                        },
                    },
                },
            },
        }

    def test_paginated_list_response_body_generation(self):
        """Test that pagination properties are added for a paginated list view."""
        path = '/'
        method = 'GET'

        class Pagination(pagination.BasePagination):
            def get_paginated_response_schema(self, schema):
                return {
                    'type': 'object',
                    'item': schema,
                }

        class ItemSerializer(serializers.Serializer):
            text = serializers.CharField()

        class View(generics.GenericAPIView):
            serializer_class = ItemSerializer
            pagination_class = Pagination

        view = create_view(
            View,
            method,
            create_request(path),
        )
        inspector = AutoSchema()
        inspector.view = view

        responses = inspector._get_responses(path, method)
        assert responses == {
            '200': {
                'description': '',
                'content': {
                    'application/json': {
                        'schema': {
                            'type': 'object',
                            'item': {
                                'type': 'array',
                                'items': {
                                    'properties': {
                                        'text': {
                                            'type': 'string',
                                        },
                                    },
                                    'required': ['text'],
                                },
                            },
                        },
                    },
                },
            },
        }

    def test_delete_response_body_generation(self):
        """Test that a view's delete method generates a proper response body schema."""
        path = '/{id}/'
        method = 'DELETE'

        class View(generics.DestroyAPIView):
            serializer_class = views.ExampleSerializer

        view = create_view(
            View,
            method,
            create_request(path),
        )
        inspector = AutoSchema()
        inspector.view = view

        responses = inspector._get_responses(path, method)
        assert responses == {
            '204': {
                'description': '',
            },
        }

    def test_retrieve_response_body_generation(self):
        """
        Test that a list of properties is returned for retrieve item views.

        Pagination properties should not be added as the view represents a single item.
        """
        path = '/{id}/'
        method = 'GET'

        class Pagination(pagination.BasePagination):
            def get_paginated_response_schema(self, schema):
                return {
                    'type': 'object',
                    'item': schema,
                }

        class ItemSerializer(serializers.Serializer):
            text = serializers.CharField()

        class View(generics.GenericAPIView):
            serializer_class = ItemSerializer
            pagination_class = Pagination

        view = create_view(
            View,
            method,
            create_request(path),
        )
        inspector = AutoSchema()
        inspector.view = view

        responses = inspector._get_responses(path, method)
        assert responses == {
            '200': {
                'description': '',
                'content': {
                    'application/json': {
                        'schema': {
                            'properties': {
                                'text': {
                                    'type': 'string',
                                },
                            },
                            'required': ['text'],
                        },
                    },
                },
            },
        }

    def test_operation_id_generation(self):
        path = '/'
        method = 'GET'

        view = create_view(
            views.ExampleGenericAPIView,
            method,
            create_request(path),
        )
        inspector = AutoSchema()
        inspector.view = view

        operationId = inspector._get_operation_id(path, method)
        assert operationId == 'listExamples'

    def test_repeat_operation_ids(self):
        router = routers.SimpleRouter()
        router.register('account', views.ExampleGenericViewSet, basename="account")
        urlpatterns = router.urls

        generator = SchemaGenerator(patterns=urlpatterns)

        request = create_request('/')
        schema = generator.get_schema(request=request)
        schema_str = str(schema)
        print(schema_str)
        assert schema_str.count("operationId") == 2
        assert schema_str.count("newExample") == 1
        assert schema_str.count("oldExample") == 1

    def test_serializer_datefield(self):
        path = '/'
        method = 'GET'
        view = create_view(
            views.ExampleGenericAPIView,
            method,
            create_request(path),
        )
        inspector = AutoSchema()
        inspector.view = view

        responses = inspector._get_responses(path, method)
        response_schema = responses['200']['content']['application/json']['schema']
        properties = response_schema['items']['properties']
        assert properties['date']['type'] == properties['datetime']['type'] == 'string'
        assert properties['date']['format'] == 'date'
        assert properties['datetime']['format'] == 'date-time'

    def test_serializer_validators(self):
        path = '/'
        method = 'GET'
        view = create_view(
            views.ExampleValidatedAPIView,
            method,
            create_request(path),
        )
        inspector = AutoSchema()
        inspector.view = view

        responses = inspector._get_responses(path, method)
        response_schema = responses['200']['content']['application/json']['schema']
        properties = response_schema['items']['properties']

        assert properties['integer']['type'] == 'integer'
        assert properties['integer']['maximum'] == 99
        assert properties['integer']['minimum'] == -11

        assert properties['string']['minLength'] == 2
        assert properties['string']['maxLength'] == 10

        assert properties['lst']['minItems'] == 2
        assert properties['lst']['maxItems'] == 10

        assert properties['regex']['pattern'] == r'[ABC]12{3}'
        assert properties['regex']['description'] == 'must have an A, B, or C followed by 1222'

        assert properties['decimal1']['type'] == 'number'
        assert properties['decimal1']['multipleOf'] == .01
        assert properties['decimal1']['maximum'] == 10000
        assert properties['decimal1']['minimum'] == -10000

        assert properties['decimal2']['type'] == 'number'
        assert properties['decimal2']['multipleOf'] == .0001

        assert properties['email']['type'] == 'string'
        assert properties['email']['format'] == 'email'
        assert properties['email']['default'] == 'foo@bar.com'

        assert properties['url']['type'] == 'string'
        assert properties['url']['nullable'] is True
        assert properties['url']['default'] == 'http://www.example.com'

        assert properties['uuid']['type'] == 'string'
        assert properties['uuid']['format'] == 'uuid'

        assert properties['ip4']['type'] == 'string'
        assert properties['ip4']['format'] == 'ipv4'

        assert properties['ip6']['type'] == 'string'
        assert properties['ip6']['format'] == 'ipv6'

        assert properties['ip']['type'] == 'string'
        assert 'format' not in properties['ip']


@pytest.mark.skipif(uritemplate is None, reason='uritemplate not installed.')
@override_settings(REST_FRAMEWORK={'DEFAULT_SCHEMA_CLASS': 'rest_framework.schemas.openapi.AutoSchema'})
class TestGenerator(TestCase):

    def test_override_settings(self):
        assert isinstance(views.ExampleListView.schema, AutoSchema)

    def test_paths_construction(self):
        """Construction of the `paths` key."""
        patterns = [
            url(r'^example/?$', views.ExampleListView.as_view()),
        ]
        generator = SchemaGenerator(patterns=patterns)
        generator._initialise_endpoints()

        paths = generator.get_paths()

        assert '/example/' in paths
        example_operations = paths['/example/']
        assert len(example_operations) == 2
        assert 'get' in example_operations
        assert 'post' in example_operations

    def test_prefixed_paths_construction(self):
        """Construction of the `paths` key maintains a common prefix."""
        patterns = [
            url(r'^v1/example/?$', views.ExampleListView.as_view()),
            url(r'^v1/example/{pk}/?$', views.ExampleDetailView.as_view()),
        ]
        generator = SchemaGenerator(patterns=patterns)
        generator._initialise_endpoints()

        paths = generator.get_paths()

        assert '/v1/example/' in paths
        assert '/v1/example/{id}/' in paths

    def test_mount_url_prefixed_to_paths(self):
        patterns = [
            url(r'^example/?$', views.ExampleListView.as_view()),
            url(r'^example/{pk}/?$', views.ExampleDetailView.as_view()),
        ]
        generator = SchemaGenerator(patterns=patterns, url='/api')
        generator._initialise_endpoints()

        paths = generator.get_paths()

        assert '/api/example/' in paths
        assert '/api/example/{id}/' in paths

    def test_schema_construction(self):
        """Construction of the top level dictionary."""
        patterns = [
            url(r'^example/?$', views.ExampleListView.as_view()),
        ]
        generator = SchemaGenerator(patterns=patterns)

        request = create_request('/')
        schema = generator.get_schema(request=request)

        assert 'openapi' in schema
        assert 'paths' in schema

    def test_schema_information(self):
        """Construction of the top level dictionary."""
        patterns = [
            url(r'^example/?$', views.ExampleListView.as_view()),
        ]
        generator = SchemaGenerator(patterns=patterns, title='My title', version='1.2.3', description='My description')

        request = create_request('/')
        schema = generator.get_schema(request=request)

        assert schema['info']['title'] == 'My title'
        assert schema['info']['version'] == '1.2.3'
        assert schema['info']['description'] == 'My description'<|MERGE_RESOLUTION|>--- conflicted
+++ resolved
@@ -80,12 +80,8 @@
 
         operation = inspector.get_operation(path, method)
         assert operation == {
-<<<<<<< HEAD
-            'operationId': 'ListDocStringExamples',
+            'operationId': 'listDocStringExamples',
             'description': 'A description of my GET operation.',
-=======
-            'operationId': 'listExamples',
->>>>>>> 89ac0a1c
             'parameters': [],
             'responses': {
                 '200': {
