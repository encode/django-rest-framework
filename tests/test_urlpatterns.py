import unittest
from collections import namedtuple

from django.test import TestCase
<<<<<<< HEAD
from django.urls import Resolver404, include

from rest_framework.compat import make_url_resolver, path
=======
from django.urls import Resolver404, URLResolver, path, re_path
from django.urls.resolvers import RegexPattern

>>>>>>> acbd9d82
from rest_framework.test import APIRequestFactory
from rest_framework.urlpatterns import format_suffix_patterns

# A container class for test paths for the test case
URLTestPath = namedtuple('URLTestPath', ['path', 'args', 'kwargs'])


def dummy_view(request, *args, **kwargs):
    pass


class FormatSuffixTests(TestCase):
    """
    Tests `format_suffix_patterns` against different URLPatterns to ensure the
    URLs still resolve properly, including any captured parameters.
    """
    def _resolve_urlpatterns(self, urlpatterns, test_paths, allowed=None):
        factory = APIRequestFactory()
        try:
            urlpatterns = format_suffix_patterns(urlpatterns, allowed=allowed)
        except Exception:
            self.fail("Failed to apply `format_suffix_patterns` on  the supplied urlpatterns")
        resolver = URLResolver(RegexPattern(r'^/'), urlpatterns)
        for test_path in test_paths:
            try:
                test_path, expected_resolved = test_path
            except (TypeError, ValueError):
                expected_resolved = True

            request = factory.get(test_path.path)
            try:
                callback, callback_args, callback_kwargs = resolver.resolve(request.path_info)
            except Resolver404:
                callback, callback_args, callback_kwargs = (None, None, None)
                if expected_resolved:
                    raise
            except Exception:
                self.fail("Failed to resolve URL: %s" % request.path_info)

            if not expected_resolved:
                assert callback is None
                continue

            assert callback_args == test_path.args
            assert callback_kwargs == test_path.kwargs

    def _test_trailing_slash(self, urlpatterns):
        test_paths = [
            (URLTestPath('/test.api', (), {'format': 'api'}), True),
            (URLTestPath('/test/.api', (), {'format': 'api'}), False),
            (URLTestPath('/test.api/', (), {'format': 'api'}), True),
        ]
        self._resolve_urlpatterns(urlpatterns, test_paths)

    def test_trailing_slash(self):
        urlpatterns = [
            path('test/', dummy_view),
        ]
        self._test_trailing_slash(urlpatterns)

    @unittest.skipUnless(path, 'needs Django 2')
    def test_trailing_slash_django2(self):
        urlpatterns = [
            path('test/', dummy_view),
        ]
        self._test_trailing_slash(urlpatterns)

    def _test_format_suffix(self, urlpatterns):
        test_paths = [
            URLTestPath('/test', (), {}),
            URLTestPath('/test.api', (), {'format': 'api'}),
            URLTestPath('/test.asdf', (), {'format': 'asdf'}),
        ]
        self._resolve_urlpatterns(urlpatterns, test_paths)

    def test_format_suffix(self):
        urlpatterns = [
            path('test', dummy_view),
        ]
        self._test_format_suffix(urlpatterns)

    @unittest.skipUnless(path, 'needs Django 2')
    def test_format_suffix_django2(self):
        urlpatterns = [
            path('test', dummy_view),
        ]
        self._test_format_suffix(urlpatterns)

    @unittest.skipUnless(path, 'needs Django 2')
    def test_format_suffix_django2_args(self):
        urlpatterns = [
            path('convtest/<int:pk>', dummy_view),
            path('retest/<int:pk>', dummy_view),
        ]
        test_paths = [
            URLTestPath('/convtest/42', (), {'pk': 42}),
            URLTestPath('/convtest/42.api', (), {'pk': 42, 'format': 'api'}),
            URLTestPath('/convtest/42.asdf', (), {'pk': 42, 'format': 'asdf'}),
            URLTestPath('/retest/42', (), {'pk': '42'}),
            URLTestPath('/retest/42.api', (), {'pk': '42', 'format': 'api'}),
            URLTestPath('/retest/42.asdf', (), {'pk': '42', 'format': 'asdf'}),
        ]
        self._resolve_urlpatterns(urlpatterns, test_paths)

    def _test_default_args(self, urlpatterns):
        test_paths = [
            URLTestPath('/test', (), {'foo': 'bar', }),
            URLTestPath('/test.api', (), {'foo': 'bar', 'format': 'api'}),
            URLTestPath('/test.asdf', (), {'foo': 'bar', 'format': 'asdf'}),
        ]
        self._resolve_urlpatterns(urlpatterns, test_paths)

    def test_default_args(self):
        urlpatterns = [
            path('test', dummy_view, {'foo': 'bar'}),
        ]
        self._test_default_args(urlpatterns)

    @unittest.skipUnless(path, 'needs Django 2')
    def test_default_args_django2(self):
        urlpatterns = [
            path('test', dummy_view, {'foo': 'bar'}),
        ]
        self._test_default_args(urlpatterns)

    def _test_included_urls(self, urlpatterns):
        test_paths = [
            URLTestPath('/test/path', (), {'foo': 'bar', }),
            URLTestPath('/test/path.api', (), {'foo': 'bar', 'format': 'api'}),
            URLTestPath('/test/path.asdf', (), {'foo': 'bar', 'format': 'asdf'}),
        ]
        self._resolve_urlpatterns(urlpatterns, test_paths)

    def test_included_urls(self):
        nested_patterns = [
            path('path', dummy_view)
        ]
        urlpatterns = [
            path('test/', include(nested_patterns), {'foo': 'bar'}),
        ]
        self._test_included_urls(urlpatterns)

    @unittest.skipUnless(path, 'needs Django 2')
    def test_included_urls_django2(self):
        nested_patterns = [
            path('path', dummy_view)
        ]
        urlpatterns = [
            path('test/', include(nested_patterns), {'foo': 'bar'}),
        ]
        self._test_included_urls(urlpatterns)

    @unittest.skipUnless(path, 'needs Django 2')
    def test_included_urls_django2_mixed(self):
        nested_patterns = [
            path('path', dummy_view)
        ]
        urlpatterns = [
            path('test/', include(nested_patterns), {'foo': 'bar'}),
        ]
        self._test_included_urls(urlpatterns)

    @unittest.skipUnless(path, 'needs Django 2')
    def test_included_urls_django2_mixed_args(self):
        nested_patterns = [
            path('path/<int:child>', dummy_view),
            path('url/<int:child>', dummy_view)
        ]
        urlpatterns = [
            path('purl/<int:parent>/', include(nested_patterns), {'foo': 'bar'}),
            path('ppath/<int:parent>/', include(nested_patterns), {'foo': 'bar'}),
        ]
        test_paths = [
            # parent url() nesting child path()
            URLTestPath('/purl/87/path/42', (), {'parent': '87', 'child': 42, 'foo': 'bar', }),
            URLTestPath('/purl/87/path/42.api', (), {'parent': '87', 'child': 42, 'foo': 'bar', 'format': 'api'}),
            URLTestPath('/purl/87/path/42.asdf', (), {'parent': '87', 'child': 42, 'foo': 'bar', 'format': 'asdf'}),

            # parent path() nesting child url()
            URLTestPath('/ppath/87/url/42', (), {'parent': 87, 'child': '42', 'foo': 'bar', }),
            URLTestPath('/ppath/87/url/42.api', (), {'parent': 87, 'child': '42', 'foo': 'bar', 'format': 'api'}),
            URLTestPath('/ppath/87/url/42.asdf', (), {'parent': 87, 'child': '42', 'foo': 'bar', 'format': 'asdf'}),

            # parent path() nesting child path()
            URLTestPath('/ppath/87/path/42', (), {'parent': 87, 'child': 42, 'foo': 'bar', }),
            URLTestPath('/ppath/87/path/42.api', (), {'parent': 87, 'child': 42, 'foo': 'bar', 'format': 'api'}),
            URLTestPath('/ppath/87/path/42.asdf', (), {'parent': 87, 'child': 42, 'foo': 'bar', 'format': 'asdf'}),

            # parent url() nesting child url()
            URLTestPath('/purl/87/url/42', (), {'parent': '87', 'child': '42', 'foo': 'bar', }),
            URLTestPath('/purl/87/url/42.api', (), {'parent': '87', 'child': '42', 'foo': 'bar', 'format': 'api'}),
            URLTestPath('/purl/87/url/42.asdf', (), {'parent': '87', 'child': '42', 'foo': 'bar', 'format': 'asdf'}),
        ]
        self._resolve_urlpatterns(urlpatterns, test_paths)

    def _test_allowed_formats(self, urlpatterns):
        allowed_formats = ['good', 'ugly']
        test_paths = [
            (URLTestPath('/test.good/', (), {'format': 'good'}), True),
            (URLTestPath('/test.bad', (), {}), False),
            (URLTestPath('/test.ugly', (), {'format': 'ugly'}), True),
        ]
        self._resolve_urlpatterns(urlpatterns, test_paths, allowed=allowed_formats)

    def test_allowed_formats(self):
        urlpatterns = [
            path('test', dummy_view),
        ]
        self._test_allowed_formats(urlpatterns)

    @unittest.skipUnless(path, 'needs Django 2')
    def test_allowed_formats_django2(self):
        urlpatterns = [
            path('test', dummy_view),
        ]
        self._test_allowed_formats(urlpatterns)<|MERGE_RESOLUTION|>--- conflicted
+++ resolved
@@ -2,15 +2,9 @@
 from collections import namedtuple
 
 from django.test import TestCase
-<<<<<<< HEAD
-from django.urls import Resolver404, include
-
-from rest_framework.compat import make_url_resolver, path
-=======
 from django.urls import Resolver404, URLResolver, path, re_path
 from django.urls.resolvers import RegexPattern
 
->>>>>>> acbd9d82
 from rest_framework.test import APIRequestFactory
 from rest_framework.urlpatterns import format_suffix_patterns
 
