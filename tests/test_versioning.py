import pytest
from django.test import override_settings
from django.urls import include, path, re_path

from rest_framework import serializers, status, versioning
from rest_framework.decorators import APIView
from rest_framework.relations import PKOnlyObject
from rest_framework.response import Response
from rest_framework.reverse import reverse
from rest_framework.test import (
    APIRequestFactory, APITestCase, URLPatternsTestCase
)
from rest_framework.versioning import NamespaceVersioning


class RequestVersionView(APIView):
    def get(self, request, *args, **kwargs):
        return Response({'version': request.version})


class ReverseView(APIView):
    def get(self, request, *args, **kwargs):
        return Response({'url': reverse('another', request=request)})


class AllowedVersionsView(RequestVersionView):
    def determine_version(self, request, *args, **kwargs):
        scheme = self.versioning_class()
        scheme.allowed_versions = ('v1', 'v2')
        return (scheme.determine_version(request, *args, **kwargs), scheme)


class AllowedAndDefaultVersionsView(RequestVersionView):
    def determine_version(self, request, *args, **kwargs):
        scheme = self.versioning_class()
        scheme.allowed_versions = ('v1', 'v2')
        scheme.default_version = 'v2'
        return (scheme.determine_version(request, *args, **kwargs), scheme)


class AllowedWithNoneVersionsView(RequestVersionView):
    def determine_version(self, request, *args, **kwargs):
        scheme = self.versioning_class()
        scheme.allowed_versions = ('v1', 'v2', None)
        return (scheme.determine_version(request, *args, **kwargs), scheme)


class AllowedWithNoneAndDefaultVersionsView(RequestVersionView):
    def determine_version(self, request, *args, **kwargs):
        scheme = self.versioning_class()
        scheme.allowed_versions = ('v1', 'v2', None)
        scheme.default_version = 'v2'
        return (scheme.determine_version(request, *args, **kwargs), scheme)


factory = APIRequestFactory()


def dummy_view(request):
    pass


def dummy_pk_view(request, pk):
    pass


class TestRequestVersion:
    def test_unversioned(self):
        view = RequestVersionView.as_view()

        request = factory.get('/endpoint/')
        response = view(request)
        assert response.data == {'version': None}

    def test_query_param_versioning(self):
        scheme = versioning.QueryParameterVersioning
        view = RequestVersionView.as_view(versioning_class=scheme)

        request = factory.get('/endpoint/?version=1.2.3')
        response = view(request)
        assert response.data == {'version': '1.2.3'}

        request = factory.get('/endpoint/')
        response = view(request)
        assert response.data == {'version': None}

    @override_settings(ALLOWED_HOSTS=['*'])
    def test_host_name_versioning(self):
        scheme = versioning.HostNameVersioning
        view = RequestVersionView.as_view(versioning_class=scheme)

        request = factory.get('/endpoint/', HTTP_HOST='v1.example.org')
        response = view(request)
        assert response.data == {'version': 'v1'}

        request = factory.get('/endpoint/')
        response = view(request)
        assert response.data == {'version': None}

    def test_accept_header_versioning(self):
        scheme = versioning.AcceptHeaderVersioning
        view = RequestVersionView.as_view(versioning_class=scheme)

        request = factory.get('/endpoint/', HTTP_ACCEPT='application/json; version=1.2.3')
        response = view(request)
        assert response.data == {'version': '1.2.3'}

        request = factory.get('/endpoint/', HTTP_ACCEPT='*/*; version=1.2.3')
        response = view(request)
        assert response.data == {'version': '1.2.3'}

        request = factory.get('/endpoint/', HTTP_ACCEPT='application/json')
        response = view(request)
        assert response.data == {'version': None}

    def test_url_path_versioning(self):
        scheme = versioning.URLPathVersioning
        view = RequestVersionView.as_view(versioning_class=scheme)

        request = factory.get('/1.2.3/endpoint/')
        response = view(request, version='1.2.3')
        assert response.data == {'version': '1.2.3'}

        request = factory.get('/endpoint/')
        response = view(request)
        assert response.data == {'version': None}

    def test_namespace_versioning(self):
        class FakeResolverMatch:
            namespace = 'v1'

        scheme = versioning.NamespaceVersioning
        view = RequestVersionView.as_view(versioning_class=scheme)

        request = factory.get('/v1/endpoint/')
        request.resolver_match = FakeResolverMatch
        response = view(request, version='v1')
        assert response.data == {'version': 'v1'}

        request = factory.get('/endpoint/')
        response = view(request)
        assert response.data == {'version': None}


class TestURLReversing(URLPatternsTestCase, APITestCase):
    included = [
        path('namespaced/', dummy_view, name='another'),
        path('example/<int:pk>/', dummy_pk_view, name='example-detail')
    ]

    urlpatterns = [
<<<<<<< HEAD
        url(r'^v1/', include((included, 'v1'), namespace='v1')),
        url(r'^another/$', dummy_view, name='another'),
        url(r'^(?P<foo>.+)/unversioned/$', dummy_view, name='unversioned'),
        url(r'^(?P<version>[v1|v2]+)/another/$', dummy_view, name='another'),
=======
        path('v1/', include((included, 'v1'), namespace='v1')),
        path('another/', dummy_view, name='another'),
        re_path(r'^(?P<version>[v1|v2]+)/another/$', dummy_view, name='another'),
>>>>>>> 48a21aa0
    ]

    def test_reverse_unversioned(self):
        view = ReverseView.as_view()

        request = factory.get('/endpoint/')
        response = view(request)
        assert response.data == {'url': 'http://testserver/another/'}

    def test_reverse_query_param_versioning(self):
        scheme = versioning.QueryParameterVersioning
        view = ReverseView.as_view(versioning_class=scheme)

        request = factory.get('/endpoint/?version=v1')
        response = view(request)
        assert response.data == {'url': 'http://testserver/another/?version=v1'}

        request = factory.get('/endpoint/')
        response = view(request)
        assert response.data == {'url': 'http://testserver/another/'}

    @override_settings(ALLOWED_HOSTS=['*'])
    def test_reverse_host_name_versioning(self):
        scheme = versioning.HostNameVersioning
        view = ReverseView.as_view(versioning_class=scheme)

        request = factory.get('/endpoint/', HTTP_HOST='v1.example.org')
        response = view(request)
        assert response.data == {'url': 'http://v1.example.org/another/'}

        request = factory.get('/endpoint/')
        response = view(request)
        assert response.data == {'url': 'http://testserver/another/'}

    def test_reverse_url_path_versioning(self):
        scheme = versioning.URLPathVersioning
        view = ReverseView.as_view(versioning_class=scheme)

        request = factory.get('/v1/endpoint/')
        response = view(request, version='v1')
        assert response.data == {'url': 'http://testserver/v1/another/'}

        request = factory.get('/endpoint/')
        response = view(request)
        assert response.data == {'url': 'http://testserver/another/'}

        # Test fallback when kwargs is not None
        request = factory.get('/v1/endpoint/')
        request.versioning_scheme = scheme()
        request.version = 'v1'

        reversed_url = reverse('unversioned', request=request, kwargs={'foo': 'bar'})
        assert reversed_url == 'http://testserver/bar/unversioned/'

    def test_reverse_namespace_versioning(self):
        class FakeResolverMatch:
            namespace = 'v1'

        scheme = versioning.NamespaceVersioning
        view = ReverseView.as_view(versioning_class=scheme)

        request = factory.get('/v1/endpoint/')
        request.resolver_match = FakeResolverMatch
        response = view(request, version='v1')
        assert response.data == {'url': 'http://testserver/v1/namespaced/'}

        request = factory.get('/endpoint/')
        response = view(request)
        assert response.data == {'url': 'http://testserver/another/'}


class TestInvalidVersion:
    def test_invalid_query_param_versioning(self):
        scheme = versioning.QueryParameterVersioning
        view = AllowedVersionsView.as_view(versioning_class=scheme)

        request = factory.get('/endpoint/?version=v3')
        response = view(request)
        assert response.status_code == status.HTTP_404_NOT_FOUND

    @override_settings(ALLOWED_HOSTS=['*'])
    def test_invalid_host_name_versioning(self):
        scheme = versioning.HostNameVersioning
        view = AllowedVersionsView.as_view(versioning_class=scheme)

        request = factory.get('/endpoint/', HTTP_HOST='v3.example.org')
        response = view(request)
        assert response.status_code == status.HTTP_404_NOT_FOUND

    def test_invalid_accept_header_versioning(self):
        scheme = versioning.AcceptHeaderVersioning
        view = AllowedVersionsView.as_view(versioning_class=scheme)

        request = factory.get('/endpoint/', HTTP_ACCEPT='application/json; version=v3')
        response = view(request)
        assert response.status_code == status.HTTP_406_NOT_ACCEPTABLE

    def test_invalid_url_path_versioning(self):
        scheme = versioning.URLPathVersioning
        view = AllowedVersionsView.as_view(versioning_class=scheme)

        request = factory.get('/v3/endpoint/')
        response = view(request, version='v3')
        assert response.status_code == status.HTTP_404_NOT_FOUND

    def test_invalid_namespace_versioning(self):
        class FakeResolverMatch:
            namespace = 'v3'

        scheme = versioning.NamespaceVersioning
        view = AllowedVersionsView.as_view(versioning_class=scheme)

        request = factory.get('/v3/endpoint/')
        request.resolver_match = FakeResolverMatch
        response = view(request, version='v3')
        assert response.status_code == status.HTTP_404_NOT_FOUND


class TestAllowedAndDefaultVersion:
    def test_missing_without_default(self):
        scheme = versioning.AcceptHeaderVersioning
        view = AllowedVersionsView.as_view(versioning_class=scheme)

        request = factory.get('/endpoint/', HTTP_ACCEPT='application/json')
        response = view(request)
        assert response.status_code == status.HTTP_406_NOT_ACCEPTABLE

    def test_missing_with_default(self):
        scheme = versioning.AcceptHeaderVersioning
        view = AllowedAndDefaultVersionsView.as_view(versioning_class=scheme)

        request = factory.get('/endpoint/', HTTP_ACCEPT='application/json')
        response = view(request)
        assert response.status_code == status.HTTP_200_OK
        assert response.data == {'version': 'v2'}

    def test_with_default(self):
        scheme = versioning.AcceptHeaderVersioning
        view = AllowedAndDefaultVersionsView.as_view(versioning_class=scheme)

        request = factory.get('/endpoint/',
                              HTTP_ACCEPT='application/json; version=v2')
        response = view(request)
        assert response.status_code == status.HTTP_200_OK

    def test_missing_without_default_but_none_allowed(self):
        scheme = versioning.AcceptHeaderVersioning
        view = AllowedWithNoneVersionsView.as_view(versioning_class=scheme)

        request = factory.get('/endpoint/', HTTP_ACCEPT='application/json')
        response = view(request)
        assert response.status_code == status.HTTP_200_OK
        assert response.data == {'version': None}

    def test_missing_with_default_and_none_allowed(self):
        scheme = versioning.AcceptHeaderVersioning
        view = AllowedWithNoneAndDefaultVersionsView.as_view(versioning_class=scheme)

        request = factory.get('/endpoint/', HTTP_ACCEPT='application/json')
        response = view(request)
        assert response.status_code == status.HTTP_200_OK
        assert response.data == {'version': 'v2'}


class TestHyperlinkedRelatedField(URLPatternsTestCase, APITestCase):
    included = [
        path('namespaced/<int:pk>/', dummy_pk_view, name='namespaced'),
    ]

    urlpatterns = [
        path('v1/', include((included, 'v1'), namespace='v1')),
        path('v2/', include((included, 'v2'), namespace='v2'))
    ]

    def setUp(self):
        super().setUp()

        class MockQueryset:
            def get(self, pk):
                return 'object %s' % pk

        self.field = serializers.HyperlinkedRelatedField(
            view_name='namespaced',
            queryset=MockQueryset()
        )
        request = factory.get('/')
        request.versioning_scheme = NamespaceVersioning()
        request.version = 'v1'
        self.field._context = {'request': request}

    def test_bug_2489(self):
        assert self.field.to_internal_value('/v1/namespaced/3/') == 'object 3'
        with pytest.raises(serializers.ValidationError):
            self.field.to_internal_value('/v2/namespaced/3/')


class TestNamespaceVersioningHyperlinkedRelatedFieldScheme(URLPatternsTestCase, APITestCase):
    nested = [
        path('namespaced/<int:pk>/', dummy_pk_view, name='nested'),
    ]
    included = [
        path('namespaced/<int:pk>/', dummy_pk_view, name='namespaced'),
        path('nested/', include((nested, 'nested-namespace'), namespace='nested-namespace'))
    ]

    urlpatterns = [
        path('v1/', include((included, 'restframeworkv1'), namespace='v1')),
        path('v2/', include((included, 'restframeworkv2'), namespace='v2')),
        path('non-api/<int:pk>/', dummy_pk_view, name='non-api-view')
    ]

    def _create_field(self, view_name, version):
        request = factory.get("/")
        request.versioning_scheme = NamespaceVersioning()
        request.version = version

        field = serializers.HyperlinkedRelatedField(
            view_name=view_name,
            read_only=True)
        field._context = {'request': request}
        return field

    def test_api_url_is_properly_reversed_with_v1(self):
        field = self._create_field('namespaced', 'v1')
        assert field.to_representation(PKOnlyObject(3)) == 'http://testserver/v1/namespaced/3/'

    def test_api_url_is_properly_reversed_with_v2(self):
        field = self._create_field('namespaced', 'v2')
        assert field.to_representation(PKOnlyObject(5)) == 'http://testserver/v2/namespaced/5/'

    def test_api_url_is_properly_reversed_with_nested(self):
        field = self._create_field('nested', 'v1:nested-namespace')
        assert field.to_representation(PKOnlyObject(3)) == 'http://testserver/v1/nested/namespaced/3/'

    def test_non_api_url_is_properly_reversed_regardless_of_the_version(self):
        """
        Regression test for #2711
        """
        field = self._create_field('non-api-view', 'v1')
        assert field.to_representation(PKOnlyObject(10)) == 'http://testserver/non-api/10/'

        field = self._create_field('non-api-view', 'v2')
        assert field.to_representation(PKOnlyObject(10)) == 'http://testserver/non-api/10/'<|MERGE_RESOLUTION|>--- conflicted
+++ resolved
@@ -149,16 +149,12 @@
     ]
 
     urlpatterns = [
-<<<<<<< HEAD
-        url(r'^v1/', include((included, 'v1'), namespace='v1')),
-        url(r'^another/$', dummy_view, name='another'),
-        url(r'^(?P<foo>.+)/unversioned/$', dummy_view, name='unversioned'),
-        url(r'^(?P<version>[v1|v2]+)/another/$', dummy_view, name='another'),
-=======
+
         path('v1/', include((included, 'v1'), namespace='v1')),
         path('another/', dummy_view, name='another'),
         re_path(r'^(?P<version>[v1|v2]+)/another/$', dummy_view, name='another'),
->>>>>>> 48a21aa0
+        re_path(r'^(?P<foo>.+)/unversioned/$', dummy_view, name='unversioned'),
+
     ]
 
     def test_reverse_unversioned(self):
