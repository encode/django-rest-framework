[tox]
envlist =
       {py310}-{django42,django51,django52}
       {py311}-{django42,django51,django52}
<<<<<<< HEAD
       {py312}-{django42,django51,django52,django60,djangomain}
       {py313}-{django51,django52,django60,djangomain}
=======
       {py312}-{django42,django51,django52,djangomain}
       {py313}-{django51,django52,djangomain}
       {py314}-{django52,djangomain}
>>>>>>> 1660c22f
       base
       dist
       docs

[testenv]
commands = python -W error::DeprecationWarning -W error::PendingDeprecationWarning runtests.py --coverage {posargs}
envdir = {toxworkdir}/venvs/{envname}
setenv =
       PYTHONDONTWRITEBYTECODE=1
       PYTHONWARNINGS=once
deps =
        django42: Django>=4.2,<5.0
        django50: Django>=5.0,<5.1
        django51: Django>=5.1,<5.2
        django52: Django>=5.2,<6.0
        django60: Django>=6.0b1,<6.1
        djangomain: https://github.com/django/django/archive/main.tar.gz
        -rrequirements/requirements-testing.txt
        -rrequirements/requirements-optionals.txt
        setuptools

[testenv:base]
; Ensure optional dependencies are not required
deps =
        django
        -rrequirements/requirements-testing.txt

[testenv:dist]
commands = python -W error::DeprecationWarning -W error::PendingDeprecationWarning runtests.py --no-pkgroot --staticfiles {posargs}
deps =
        django
        -rrequirements/requirements-testing.txt
        -rrequirements/requirements-optionals.txt

[testenv:docs]
skip_install = true
commands = mkdocs build
deps =
       -rrequirements/requirements-testing.txt
       -rrequirements/requirements-documentation.txt

[testenv:py312-djangomain]
ignore_outcome = true

[testenv:py313-djangomain]
ignore_outcome = true

[testenv:py314-djangomain]
ignore_outcome = true<|MERGE_RESOLUTION|>--- conflicted
+++ resolved
@@ -2,14 +2,9 @@
 envlist =
        {py310}-{django42,django51,django52}
        {py311}-{django42,django51,django52}
-<<<<<<< HEAD
        {py312}-{django42,django51,django52,django60,djangomain}
        {py313}-{django51,django52,django60,djangomain}
-=======
-       {py312}-{django42,django51,django52,djangomain}
-       {py313}-{django51,django52,djangomain}
        {py314}-{django52,djangomain}
->>>>>>> 1660c22f
        base
        dist
        docs
