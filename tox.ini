[tox]
envlist =
<<<<<<< HEAD
       {py27,py34,py35,py36}-django111,
       {py35,py36,py37}-django20,
=======
       {py34,py35,py36}-django111,
       {py34,py35,py36,py37}-django20,
>>>>>>> 0407a0df
       {py35,py36,py37}-django21
       {py35,py36,py37}-django22
       {py36,py37}-djangomaster,
       base,dist,lint,docs,

[travis:env]
DJANGO =
    1.11: django111
    2.0: django20
    2.1: django21
    2.2: django22
    master: djangomaster

[testenv]
commands = ./runtests.py --fast --coverage {posargs}
envdir = {toxworkdir}/venvs/{envname}
setenv =
       PYTHONDONTWRITEBYTECODE=1
       PYTHONWARNINGS=once
deps =
        django111: Django>=1.11,<2.0
        django20: Django>=2.0,<2.1
        django21: Django>=2.1,<2.2
        django22: Django>=2.2,<3.0
        djangomaster: https://github.com/django/django/archive/master.tar.gz
        -rrequirements/requirements-testing.txt
        -rrequirements/requirements-optionals.txt

[testenv:base]
; Ensure optional dependencies are not required
deps =
        django
        -rrequirements/requirements-testing.txt

[testenv:dist]
commands = ./runtests.py --fast --no-pkgroot --staticfiles {posargs}
deps =
        django
        -rrequirements/requirements-testing.txt
        -rrequirements/requirements-optionals.txt

[testenv:lint]
basepython = python3.7
commands = ./runtests.py --lintonly
deps =
        -rrequirements/requirements-codestyle.txt
        -rrequirements/requirements-testing.txt

[testenv:docs]
basepython = python2.7
skip_install = true
commands = mkdocs build
deps =
       -rrequirements/requirements-testing.txt
       -rrequirements/requirements-documentation.txt<|MERGE_RESOLUTION|>--- conflicted
+++ resolved
@@ -1,12 +1,7 @@
 [tox]
 envlist =
-<<<<<<< HEAD
-       {py27,py34,py35,py36}-django111,
+       {py35,py36}-django111,
        {py35,py36,py37}-django20,
-=======
-       {py34,py35,py36}-django111,
-       {py34,py35,py36,py37}-django20,
->>>>>>> 0407a0df
        {py35,py36,py37}-django21
        {py35,py36,py37}-django22
        {py36,py37}-djangomaster,
