"""
The `compat` module provides support for backwards compatibility with older
versions of django/python, and compatibility wrappers around optional packages.
"""
# flake8: noqa
from __future__ import unicode_literals

import django

# Try to import six from Django, fallback to included `six`.
try:
    from django.utils import six
except ImportError:
    from rest_framework import six

# location of patterns, url, include changes in 1.4 onwards
try:
    from django.conf.urls import patterns, url, include
except ImportError:
    from django.conf.urls.defaults import patterns, url, include

# Handle django.utils.encoding rename:
# smart_unicode -> smart_text
# force_unicode -> force_text
try:
    from django.utils.encoding import smart_text
except ImportError:
    from django.utils.encoding import smart_unicode as smart_text
try:
    from django.utils.encoding import force_text
except ImportError:
    from django.utils.encoding import force_unicode as force_text


# django-filter is optional
try:
    import django_filters
except ImportError:
    django_filters = None


# cStringIO only if it's available, otherwise StringIO
try:
    import cStringIO.StringIO as StringIO
except ImportError:
    StringIO = six.StringIO

BytesIO = six.BytesIO


# urlparse compat import (Required because it changed in python 3.x)
try:
    from urllib import parse as urlparse
except ImportError:
    import urlparse


# Try to import PIL in either of the two ways it can end up installed.
try:
    from PIL import Image
except ImportError:
    try:
        import Image
    except ImportError:
        Image = None


def get_concrete_model(model_cls):
    try:
        return model_cls._meta.concrete_model
    except AttributeError:
        # 1.3 does not include concrete model
        return model_cls


# Django 1.5 add support for custom auth user model
if django.VERSION >= (1, 5):
    from django.conf import settings
    if hasattr(settings, 'AUTH_USER_MODEL'):
        User = settings.AUTH_USER_MODEL
    else:
        from django.contrib.auth.models import User
else:
    try:
        from django.contrib.auth.models import User
    except ImportError:
        raise ImportError("User model is not to be found.")


# First implementation of Django class-based views did not include head method
# in base View class - https://code.djangoproject.com/ticket/15668
if django.VERSION >= (1, 4):
    from django.views.generic import View
else:
    from django.views.generic import View as _View
    from django.utils.decorators import classonlymethod
    from django.utils.functional import update_wrapper

    class View(_View):
        @classonlymethod
        def as_view(cls, **initkwargs):
            """
            Main entry point for a request-response process.
            """
            # sanitize keyword arguments
            for key in initkwargs:
                if key in cls.http_method_names:
                    raise TypeError("You tried to pass in the %s method name as a "
                                    "keyword argument to %s(). Don't do that."
                                    % (key, cls.__name__))
                if not hasattr(cls, key):
                    raise TypeError("%s() received an invalid keyword %r" % (
                        cls.__name__, key))

            def view(request, *args, **kwargs):
                self = cls(**initkwargs)
                if hasattr(self, 'get') and not hasattr(self, 'head'):
                    self.head = self.get
                return self.dispatch(request, *args, **kwargs)

            # take name and docstring from class
            update_wrapper(view, cls, updated=())

            # and possible attributes set by decorators
            # like csrf_exempt from dispatch
            update_wrapper(view, cls.dispatch, assigned=())
            return view

# Taken from @markotibold's attempt at supporting PATCH.
# https://github.com/markotibold/django-rest-framework/tree/patch
http_method_names = set(View.http_method_names)
http_method_names.add('patch')
View.http_method_names = list(http_method_names)  # PATCH method is not implemented by Django

# PUT, DELETE do not require CSRF until 1.4.  They should.  Make it better.
if django.VERSION >= (1, 4):
    from django.middleware.csrf import CsrfViewMiddleware
else:
    import hashlib
    import re
    import random
    import logging

    from django.conf import settings
    from django.core.urlresolvers import get_callable

    try:
        from logging import NullHandler
    except ImportError:
        class NullHandler(logging.Handler):
            def emit(self, record):
                pass

    logger = logging.getLogger('django.request')

    if not logger.handlers:
        logger.addHandler(NullHandler())

    def same_origin(url1, url2):
        """
        Checks if two URLs are 'same-origin'
        """
        p1, p2 = urlparse.urlparse(url1), urlparse.urlparse(url2)
        return p1[0:2] == p2[0:2]

    def constant_time_compare(val1, val2):
        """
        Returns True if the two strings are equal, False otherwise.

        The time taken is independent of the number of characters that match.
        """
        if len(val1) != len(val2):
            return False
        result = 0
        for x, y in zip(val1, val2):
            result |= ord(x) ^ ord(y)
        return result == 0

    # Use the system (hardware-based) random number generator if it exists.
    if hasattr(random, 'SystemRandom'):
        randrange = random.SystemRandom().randrange
    else:
        randrange = random.randrange

    _MAX_CSRF_KEY = 18446744073709551616      # 2 << 63

    REASON_NO_REFERER = "Referer checking failed - no Referer."
    REASON_BAD_REFERER = "Referer checking failed - %s does not match %s."
    REASON_NO_CSRF_COOKIE = "CSRF cookie not set."
    REASON_BAD_TOKEN = "CSRF token missing or incorrect."

    def _get_failure_view():
        """
        Returns the view to be used for CSRF rejections
        """
        return get_callable(settings.CSRF_FAILURE_VIEW)

    def _get_new_csrf_key():
        return hashlib.md5("%s%s" % (randrange(0, _MAX_CSRF_KEY), settings.SECRET_KEY)).hexdigest()

    def get_token(request):
        """
        Returns the the CSRF token required for a POST form. The token is an
        alphanumeric value.

        A side effect of calling this function is to make the the csrf_protect
        decorator and the CsrfViewMiddleware add a CSRF cookie and a 'Vary: Cookie'
        header to the outgoing response.  For this reason, you may need to use this
        function lazily, as is done by the csrf context processor.
        """
        request.META["CSRF_COOKIE_USED"] = True
        return request.META.get("CSRF_COOKIE", None)

    def _sanitize_token(token):
        # Allow only alphanum, and ensure we return a 'str' for the sake of the post
        # processing middleware.
        token = re.sub('[^a-zA-Z0-9]', '', str(token.decode('ascii', 'ignore')))
        if token == "":
            # In case the cookie has been truncated to nothing at some point.
            return _get_new_csrf_key()
        else:
            return token

    class CsrfViewMiddleware(object):
        """
        Middleware that requires a present and correct csrfmiddlewaretoken
        for POST requests that have a CSRF cookie, and sets an outgoing
        CSRF cookie.

        This middleware should be used in conjunction with the csrf_token template
        tag.
        """
        # The _accept and _reject methods currently only exist for the sake of the
        # requires_csrf_token decorator.
        def _accept(self, request):
            # Avoid checking the request twice by adding a custom attribute to
            # request.  This will be relevant when both decorator and middleware
            # are used.
            request.csrf_processing_done = True
            return None

        def _reject(self, request, reason):
            return _get_failure_view()(request, reason=reason)

        def process_view(self, request, callback, callback_args, callback_kwargs):

            if getattr(request, 'csrf_processing_done', False):
                return None

            try:
                csrf_token = _sanitize_token(request.COOKIES[settings.CSRF_COOKIE_NAME])
                # Use same token next time
                request.META['CSRF_COOKIE'] = csrf_token
            except KeyError:
                csrf_token = None
                # Generate token and store it in the request, so it's available to the view.
                request.META["CSRF_COOKIE"] = _get_new_csrf_key()

            # Wait until request.META["CSRF_COOKIE"] has been manipulated before
            # bailing out, so that get_token still works
            if getattr(callback, 'csrf_exempt', False):
                return None

            # Assume that anything not defined as 'safe' by RC2616 needs protection.
            if request.method not in ('GET', 'HEAD', 'OPTIONS', 'TRACE'):
                if getattr(request, '_dont_enforce_csrf_checks', False):
                    # Mechanism to turn off CSRF checks for test suite.  It comes after
                    # the creation of CSRF cookies, so that everything else continues to
                    # work exactly the same (e.g. cookies are sent etc), but before the
                    # any branches that call reject()
                    return self._accept(request)

                if request.is_secure():
                    # Suppose user visits http://example.com/
                    # An active network attacker,(man-in-the-middle, MITM) sends a
                    # POST form which targets https://example.com/detonate-bomb/ and
                    # submits it via javascript.
                    #
                    # The attacker will need to provide a CSRF cookie and token, but
                    # that is no problem for a MITM and the session independent
                    # nonce we are using. So the MITM can circumvent the CSRF
                    # protection. This is true for any HTTP connection, but anyone
                    # using HTTPS expects better!  For this reason, for
                    # https://example.com/ we need additional protection that treats
                    # http://example.com/ as completely untrusted.  Under HTTPS,
                    # Barth et al. found that the Referer header is missing for
                    # same-domain requests in only about 0.2% of cases or less, so
                    # we can use strict Referer checking.
                    referer = request.META.get('HTTP_REFERER')
                    if referer is None:
                        logger.warning('Forbidden (%s): %s' % (REASON_NO_REFERER, request.path),
                            extra={
                                'status_code': 403,
                                'request': request,
                            }
                        )
                        return self._reject(request, REASON_NO_REFERER)

                    # Note that request.get_host() includes the port
                    good_referer = 'https://%s/' % request.get_host()
                    if not same_origin(referer, good_referer):
                        reason = REASON_BAD_REFERER % (referer, good_referer)
                        logger.warning('Forbidden (%s): %s' % (reason, request.path),
                            extra={
                                'status_code': 403,
                                'request': request,
                            }
                        )
                        return self._reject(request, reason)

                if csrf_token is None:
                    # No CSRF cookie. For POST requests, we insist on a CSRF cookie,
                    # and in this way we can avoid all CSRF attacks, including login
                    # CSRF.
                    logger.warning('Forbidden (%s): %s' % (REASON_NO_CSRF_COOKIE, request.path),
                        extra={
                            'status_code': 403,
                            'request': request,
                        }
                    )
                    return self._reject(request, REASON_NO_CSRF_COOKIE)

                # check non-cookie token for match
                request_csrf_token = ""
                if request.method == "POST":
                    request_csrf_token = request.POST.get('csrfmiddlewaretoken', '')

                if request_csrf_token == "":
                    # Fall back to X-CSRFToken, to make things easier for AJAX,
                    # and possible for PUT/DELETE
                    request_csrf_token = request.META.get('HTTP_X_CSRFTOKEN', '')

                if not constant_time_compare(request_csrf_token, csrf_token):
                    logger.warning('Forbidden (%s): %s' % (REASON_BAD_TOKEN, request.path),
                        extra={
                            'status_code': 403,
                            'request': request,
                        }
                    )
                    return self._reject(request, REASON_BAD_TOKEN)

            return self._accept(request)

# timezone support is new in Django 1.4
try:
    from django.utils import timezone
except ImportError:
    timezone = None

# dateparse is ALSO new in Django 1.4
try:
    from django.utils.dateparse import parse_date, parse_datetime, parse_time
except ImportError:
    import datetime
    import re

    date_re = re.compile(
        r'(?P<year>\d{4})-(?P<month>\d{1,2})-(?P<day>\d{1,2})$'
    )

    datetime_re = re.compile(
        r'(?P<year>\d{4})-(?P<month>\d{1,2})-(?P<day>\d{1,2})'
        r'[T ](?P<hour>\d{1,2}):(?P<minute>\d{1,2})'
        r'(?::(?P<second>\d{1,2})(?:\.(?P<microsecond>\d{1,6})\d{0,6})?)?'
        r'(?P<tzinfo>Z|[+-]\d{1,2}:\d{1,2})?$'
    )

    time_re = re.compile(
        r'(?P<hour>\d{1,2}):(?P<minute>\d{1,2})'
        r'(?::(?P<second>\d{1,2})(?:\.(?P<microsecond>\d{1,6})\d{0,6})?)?'
    )

    def parse_date(value):
        match = date_re.match(value)
        if match:
            kw = dict((k, int(v)) for k, v in match.groupdict().iteritems())
            return datetime.date(**kw)

    def parse_time(value):
        match = time_re.match(value)
        if match:
            kw = match.groupdict()
            if kw['microsecond']:
                kw['microsecond'] = kw['microsecond'].ljust(6, '0')
            kw = dict((k, int(v)) for k, v in kw.iteritems() if v is not None)
            return datetime.time(**kw)

    def parse_datetime(value):
        """Parse datetime, but w/o the timezone awareness in 1.4"""
        match = datetime_re.match(value)
        if match:
            kw = match.groupdict()
            if kw['microsecond']:
                kw['microsecond'] = kw['microsecond'].ljust(6, '0')
            kw = dict((k, int(v)) for k, v in kw.iteritems() if v is not None)
            return datetime.datetime(**kw)

# Markdown is optional
try:
    import markdown

    def apply_markdown(text):
        """
        Simple wrapper around :func:`markdown.markdown` to set the base level
        of '#' style headers to <h2>.
        """

        extensions = ['headerid(level=2)']
        safe_mode = False
        md = markdown.Markdown(extensions=extensions, safe_mode=safe_mode)
        return md.convert(text)

except ImportError:
    apply_markdown = None


# Yaml is optional
try:
    import yaml
except ImportError:
    yaml = None


# XML is optional
try:
    import defusedxml.ElementTree as etree
except ImportError:
    etree = None

<<<<<<< HEAD
# OAuth is optional
try:
    # Note: The `oauth2` package actually provides oauth1.0a support.  Urg.
    import oauth2 as oauth
except ImportError:
    oauth = None

# OAuth is optional
try:
    import oauth_provider
    from oauth_provider.store import store as oauth_provider_store
except ImportError:
    oauth_provider = None
    oauth_provider_store = None
=======

# OAuth 2 support is optional
try:
    import provider.oauth2 as oauth2_provider

    # Hack to fix submodule import issues
    submodules = ['backends', 'forms','managers','models','urls','views']
    for s in submodules:
        mod = __import__('provider.oauth2.%s.*' % s)
        setattr(oauth2_provider, s, mod)

except ImportError:
    oauth2_provider = None
>>>>>>> 5a56f92a
<|MERGE_RESOLUTION|>--- conflicted
+++ resolved
@@ -427,7 +427,6 @@
 except ImportError:
     etree = None
 
-<<<<<<< HEAD
 # OAuth is optional
 try:
     # Note: The `oauth2` package actually provides oauth1.0a support.  Urg.
@@ -442,18 +441,21 @@
 except ImportError:
     oauth_provider = None
     oauth_provider_store = None
-=======
 
 # OAuth 2 support is optional
 try:
     import provider.oauth2 as oauth2_provider
-
-    # Hack to fix submodule import issues
-    submodules = ['backends', 'forms','managers','models','urls','views']
-    for s in submodules:
-        mod = __import__('provider.oauth2.%s.*' % s)
-        setattr(oauth2_provider, s, mod)
+    # # Hack to fix submodule import issues
+    # submodules = ['backends', 'forms', 'managers', 'models', 'urls', 'views']
+    # for s in submodules:
+    #     mod = __import__('provider.oauth2.%s.*' % s)
+    #     setattr(oauth2_provider, s, mod)
+    from provider.oauth2 import backends as oauth2_provider_backends
+    from provider.oauth2 import models as oauth2_provider_models
+    from provider.oauth2 import forms as oauth2_provider_forms
 
 except ImportError:
     oauth2_provider = None
->>>>>>> 5a56f92a
+    oauth2_provider_backends = None
+    oauth2_provider_models = None
+    oauth2_provider_forms = None