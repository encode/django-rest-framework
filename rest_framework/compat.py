"""
The `compat` module provides support for backwards compatibility with older
versions of Django/Python, and compatibility wrappers around optional packages.
"""

<<<<<<< HEAD
=======
from __future__ import unicode_literals

import sys

>>>>>>> 0ab527a3
from django.conf import settings
from django.core import validators
from django.utils import six
from django.views.generic import View

try:
    # Python 3
    from collections.abc import Mapping, MutableMapping   # noqa
except ImportError:
    # Python 2.7
    from collections import Mapping, MutableMapping   # noqa

try:
    from django.urls import (  # noqa
        URLPattern,
        URLResolver,
    )
except ImportError:
    # Will be removed in Django 2.0
    from django.urls import (  # noqa
        RegexURLPattern as URLPattern,
        RegexURLResolver as URLResolver,
    )

try:
    from django.core.validators import ProhibitNullCharactersValidator  # noqa
except ImportError:
    ProhibitNullCharactersValidator = None

try:
    from unittest import mock
except ImportError:
    mock = None


def get_original_route(urlpattern):
    """
    Get the original route/regex that was typed in by the user into the path(), re_path() or url() directive. This
    is in contrast with get_regex_pattern below, which for RoutePattern returns the raw regex generated from the path().
    """
    if hasattr(urlpattern, 'pattern'):
        # Django 2.0
        return str(urlpattern.pattern)
    else:
        # Django < 2.0
        return urlpattern.regex.pattern


def get_regex_pattern(urlpattern):
    """
    Get the raw regex out of the urlpattern's RegexPattern or RoutePattern. This is always a regular expression,
    unlike get_original_route above.
    """
    if hasattr(urlpattern, 'pattern'):
        # Django 2.0
        return urlpattern.pattern.regex.pattern
    else:
        # Django < 2.0
        return urlpattern.regex.pattern


def is_route_pattern(urlpattern):
    if hasattr(urlpattern, 'pattern'):
        # Django 2.0
        from django.urls.resolvers import RoutePattern
        return isinstance(urlpattern.pattern, RoutePattern)
    else:
        # Django < 2.0
        return False


def make_url_resolver(regex, urlpatterns):
    try:
        # Django 2.0
        from django.urls.resolvers import RegexPattern
        return URLResolver(RegexPattern(regex), urlpatterns)

    except ImportError:
        # Django < 2.0
        return URLResolver(regex, urlpatterns)


def unicode_repr(instance):
    # Get the repr of an instance, but ensure it is a unicode string
    # on both python 3 (already the case) and 2 (not the case).
    if six.PY2:
        return repr(instance).decode('utf-8')
    return repr(instance)


def unicode_to_repr(value):
    # Coerce a unicode string to the correct repr return type, depending on
    # the Python version. We wrap all our `__repr__` implementations with
    # this and then use unicode throughout internally.
    if six.PY2:
        return value.encode('utf-8')
    return value


def unicode_http_header(value):
    # Coerce HTTP header value to unicode.
    if isinstance(value, bytes):
        return value.decode('iso-8859-1')
    return value


def distinct(queryset, base):
    if settings.DATABASES[queryset.db]["ENGINE"] == "django.db.backends.oracle":
        # distinct analogue for Oracle users
        return base.filter(pk__in=set(queryset.values_list('pk', flat=True)))
    return queryset.distinct()


# django.contrib.postgres requires psycopg2
try:
    from django.contrib.postgres import fields as postgres_fields
except ImportError:
    postgres_fields = None


# coreapi is optional (Note that uritemplate is a dependency of coreapi)
try:
    import coreapi
    import uritemplate
except ImportError:
    coreapi = None
    uritemplate = None


# coreschema is optional
try:
    import coreschema
except ImportError:
    coreschema = None


# pyyaml is optional
try:
    import yaml
except ImportError:
    yaml = None


# django-crispy-forms is optional
try:
    import crispy_forms
except ImportError:
    crispy_forms = None


# requests is optional
try:
    import requests
except ImportError:
    requests = None


def is_guardian_installed():
    """
    django-guardian is optional and only imported if in INSTALLED_APPS.
    """
    if six.PY2:
        # Guardian 1.5.0, for Django 2.2 is NOT compatible with Python 2.7.
        # Remove when dropping PY2.
        return False
    return 'guardian' in settings.INSTALLED_APPS


# PATCH method is not implemented by Django
if 'patch' not in View.http_method_names:
    View.http_method_names = View.http_method_names + ['patch']


# Markdown is optional
try:
    import markdown

    if markdown.version <= '2.2':
        HEADERID_EXT_PATH = 'headerid'
        LEVEL_PARAM = 'level'
    elif markdown.version < '2.6':
        HEADERID_EXT_PATH = 'markdown.extensions.headerid'
        LEVEL_PARAM = 'level'
    else:
        HEADERID_EXT_PATH = 'markdown.extensions.toc'
        LEVEL_PARAM = 'baselevel'

    def apply_markdown(text):
        """
        Simple wrapper around :func:`markdown.markdown` to set the base level
        of '#' style headers to <h2>.
        """
        extensions = [HEADERID_EXT_PATH]
        extension_configs = {
            HEADERID_EXT_PATH: {
                LEVEL_PARAM: '2'
            }
        }
        md = markdown.Markdown(
            extensions=extensions, extension_configs=extension_configs
        )
        md_filter_add_syntax_highlight(md)
        return md.convert(text)
except ImportError:
    apply_markdown = None
    markdown = None


try:
    import pygments
    from pygments.lexers import get_lexer_by_name, TextLexer
    from pygments.formatters import HtmlFormatter

    def pygments_highlight(text, lang, style):
        lexer = get_lexer_by_name(lang, stripall=False)
        formatter = HtmlFormatter(nowrap=True, style=style)
        return pygments.highlight(text, lexer, formatter)

    def pygments_css(style):
        formatter = HtmlFormatter(style=style)
        return formatter.get_style_defs('.highlight')

except ImportError:
    pygments = None

    def pygments_highlight(text, lang, style):
        return text

    def pygments_css(style):
        return None

if markdown is not None and pygments is not None:
    # starting from this blogpost and modified to support current markdown extensions API
    # https://zerokspot.com/weblog/2008/06/18/syntax-highlighting-in-markdown-with-pygments/

    from markdown.preprocessors import Preprocessor
    import re

    class CodeBlockPreprocessor(Preprocessor):
        pattern = re.compile(
            r'^\s*``` *([^\n]+)\n(.+?)^\s*```', re.M | re.S)

        formatter = HtmlFormatter()

        def run(self, lines):
            def repl(m):
                try:
                    lexer = get_lexer_by_name(m.group(1))
                except (ValueError, NameError):
                    lexer = TextLexer()
                code = m.group(2).replace('\t', '    ')
                code = pygments.highlight(code, lexer, self.formatter)
                code = code.replace('\n\n', '\n&nbsp;\n').replace('\n', '<br />').replace('\\@', '@')
                return '\n\n%s\n\n' % code
            ret = self.pattern.sub(repl, "\n".join(lines))
            return ret.split("\n")

    def md_filter_add_syntax_highlight(md):
        md.preprocessors.add('highlight', CodeBlockPreprocessor(), "_begin")
        return True
else:
    def md_filter_add_syntax_highlight(md):
        return False


# Django 1.x url routing syntax. Remove when dropping Django 1.11 support.
try:
    from django.urls import include, path, re_path, register_converter  # noqa
except ImportError:
    from django.conf.urls import include, url # noqa
    path = None
    register_converter = None
    re_path = url


# `separators` argument to `json.dumps()` differs between 2.x and 3.x
# See: https://bugs.python.org/issue22767
if six.PY3:
    SHORT_SEPARATORS = (',', ':')
    LONG_SEPARATORS = (', ', ': ')
    INDENT_SEPARATORS = (',', ': ')
else:
    SHORT_SEPARATORS = (b',', b':')
    LONG_SEPARATORS = (b', ', b': ')
    INDENT_SEPARATORS = (b',', b': ')


class CustomValidatorMessage(object):
    """
    We need to avoid evaluation of `lazy` translated `message` in `django.core.validators.BaseValidator.__init__`.
    https://github.com/django/django/blob/75ed5900321d170debef4ac452b8b3cf8a1c2384/django/core/validators.py#L297

    Ref: https://github.com/encode/django-rest-framework/pull/5452
    """

    def __init__(self, *args, **kwargs):
        self.message = kwargs.pop('message', self.message)
        super(CustomValidatorMessage, self).__init__(*args, **kwargs)


class MinValueValidator(CustomValidatorMessage, validators.MinValueValidator):
    pass


class MaxValueValidator(CustomValidatorMessage, validators.MaxValueValidator):
    pass


class MinLengthValidator(CustomValidatorMessage, validators.MinLengthValidator):
    pass


class MaxLengthValidator(CustomValidatorMessage, validators.MaxLengthValidator):
    pass


# Version Constants.
PY36 = sys.version_info >= (3, 6)<|MERGE_RESOLUTION|>--- conflicted
+++ resolved
@@ -3,13 +3,8 @@
 versions of Django/Python, and compatibility wrappers around optional packages.
 """
 
-<<<<<<< HEAD
-=======
-from __future__ import unicode_literals
-
 import sys
 
->>>>>>> 0ab527a3
 from django.conf import settings
 from django.core import validators
 from django.utils import six
