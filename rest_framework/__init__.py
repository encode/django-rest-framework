--- conflicted
+++ resolved
@@ -8,11 +8,7 @@
 """
 
 __title__ = 'Django REST framework'
-<<<<<<< HEAD
-__version__ = '3.4.5'
-=======
-__version__ = '3.4.7'
->>>>>>> 7ab4a587
+__version__ = '3.5.0'
 __author__ = 'Tom Christie'
 __license__ = 'BSD 2-Clause'
 __copyright__ = 'Copyright 2011-2016 Tom Christie'
