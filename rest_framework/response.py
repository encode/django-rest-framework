from django.core.handlers.wsgi import STATUS_CODE_TEXT
from django.template.response import SimpleTemplateResponse


class Response(SimpleTemplateResponse):
    """
    An HttpResponse that allows it's data to be rendered into
    arbitrary media types.
    """

    def __init__(self, data=None, status=200,
                 template_name=None, headers=None,
                 exception=False):
        """
        Alters the init arguments slightly.
        For example, drop 'template_name', and instead use 'data'.

        Setting 'renderer' and 'media_type' will typically be deferred,
        For example being set automatically by the `APIView`.
        """
        super(Response, self).__init__(None, status=status)
        self.data = data
        self.template_name = template_name
        self.exception = exception
<<<<<<< HEAD
                
=======
        
>>>>>>> 7ade5add
        if headers:
            for name,value in headers.iteritems():
                self[name] = value

    @property
    def rendered_content(self):
        renderer = getattr(self, 'accepted_renderer', None)
        media_type = getattr(self, 'accepted_media_type', None)
        context = getattr(self, 'renderer_context', None)

        assert renderer, ".accepted_renderer not set on Response"
        assert media_type, ".accepted_media_type not set on Response"
        assert context, ".renderer_context not set on Response"
        context['response'] = self

        self['Content-Type'] = media_type
        return renderer.render(self.data, media_type, context)

    @property
    def status_text(self):
        """
        Returns reason text corresponding to our HTTP response status code.
        Provided for convenience.
        """
        # TODO: Deprecate and use a template tag instead
        # TODO: Status code text for RFC 6585 status codes
        return STATUS_CODE_TEXT.get(self.status_code, '')

    def __getstate__(self):
        """
        Remove attributes from the response that shouldn't be cached
        """
        state = super(Response, self).__getstate__()
        for key in ('accepted_renderer', 'renderer_context', 'data'):
            if key in state:
                del state[key]
        return state<|MERGE_RESOLUTION|>--- conflicted
+++ resolved
@@ -22,11 +22,7 @@
         self.data = data
         self.template_name = template_name
         self.exception = exception
-<<<<<<< HEAD
-                
-=======
         
->>>>>>> 7ade5add
         if headers:
             for name,value in headers.iteritems():
                 self[name] = value
