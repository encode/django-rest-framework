{% load staticfiles %}
{% load i18n %}
{% load rest_framework %}

<!DOCTYPE html>
<html>
  <head>
    {% block head %}

      {% block meta %}
        <meta http-equiv="Content-Type" content="text/html; charset=utf-8"/>
        <meta name="robots" content="NONE,NOARCHIVE" />
      {% endblock %}

      <title>{% block title %}{% if name %}{{ name }} – {% endif %}Django REST framework{% endblock %}</title>

      {% block style %}
        {% block bootstrap_theme %}
          <link rel="stylesheet" type="text/css" href="{% static "rest_framework/css/bootstrap.min.css" %}"/>
          <link rel="stylesheet" type="text/css" href="{% static "rest_framework/css/bootstrap-tweaks.css" %}"/>
        {% endblock %}

        <link rel="stylesheet" type="text/css" href="{% static "rest_framework/css/prettify.css" %}"/>
        <link rel="stylesheet" type="text/css" href="{% static "rest_framework/css/default.css" %}"/>
      {% endblock %}

    {% endblock %}
  </head>

  {% block body %}
  <body class="{% block bodyclass %}{% endblock %}">

    <div class="wrapper">
      {% block navbar %}
        <div class="navbar navbar-static-top {% block bootstrap_navbar_variant %}navbar-inverse{% endblock %}">
          <div class="container">
            <span>
              {% block branding %}
                <a class='navbar-brand' rel="nofollow" href='http://www.django-rest-framework.org'>
                    Django REST framework
                </a>
              {% endblock %}
            </span>
            <ul class="nav navbar-nav pull-right">
              {% block userlinks %}
                {% if user.is_authenticated %}
                  {% optional_logout request user %}
                {% else %}
                  {% optional_login request %}
                {% endif %}
              {% endblock %}
            </ul>
          </div>
        </div>
      {% endblock %}

      <div class="container">
        {% block breadcrumbs %}
          <ul class="breadcrumb">
            {% for breadcrumb_name, breadcrumb_url in breadcrumblist %}
              {% if forloop.last %}
                <li class="active"><a href="{{ breadcrumb_url }}">{{ breadcrumb_name }}</a></li>
              {% else %}
                <li><a href="{{ breadcrumb_url }}">{{ breadcrumb_name }}</a></li>
              {% endif %}
            {% endfor %}
          </ul>
        {% endblock %}

        <!-- Content -->
        <div id="content">

          {% if 'GET' in allowed_methods %}
            <form id="get-form" class="pull-right">
              <fieldset>
                {% if api_settings.URL_FORMAT_OVERRIDE %}
                  <div class="btn-group format-selection">
                    <a class="btn btn-primary js-tooltip" href="{{ request.get_full_path }}" rel="nofollow" title="Make a GET request on the {{ name }} resource">GET</a>

                    <button class="btn btn-primary dropdown-toggle js-tooltip" data-toggle="dropdown" title="Specify a format for the GET request">
                      <span class="caret"></span>
                    </button>
                    <ul class="dropdown-menu">
                      {% for format in available_formats %}
                        <li>
                          <a class="js-tooltip format-option" href="{% add_query_param request api_settings.URL_FORMAT_OVERRIDE format %}" rel="nofollow" title="Make a GET request on the {{ name }} resource with the format set to `{{ format }}`">{{ format }}</a>
                        </li>
                      {% endfor %}
                    </ul>
                  </div>
                {% else %}
                  <a class="btn btn-primary js-tooltip" href="{{ request.get_full_path }}" rel="nofollow" title="Make a GET request on the {{ name }} resource">GET</a>
                {% endif %}
              </fieldset>
            </form>
          {% endif %}

          {% if options_form %}
            <form class="button-form" action="{{ request.get_full_path }}" data-method="OPTIONS">
              <button class="btn btn-primary js-tooltip" title="Make an OPTIONS request on the {{ name }} resource">OPTIONS</button>
            </form>
          {% endif %}

          {% if delete_form %}
            <button class="btn btn-danger button-form js-tooltip" title="Make a DELETE request on the {{ name }} resource" data-toggle="modal" data-target="#deleteModal">DELETE</button>

            <!-- Delete Modal -->
            <div class="modal fade" id="deleteModal" tabindex="-1" role="dialog" aria-labelledby="myModalLabel" aria-hidden="true">
              <div class="modal-dialog">
                <div class="modal-content">
                  <div class="modal-body">
                    <h4 class="text-center">Are you sure you want to delete this {{ name }}?</h4>
                  </div>
                  <div class="modal-footer">
                    <button type="button" class="btn btn-default" data-dismiss="modal">Cancel</button>
                    <form class="button-form" action="{{ request.get_full_path }}" data-method="DELETE">
                      <button class="btn btn-danger">Delete</button>
                    </form>
                  </div>
                </div>
              </div>
            </div>
          {% endif %}

          {% if filter_form %}
            <button style="float: right; margin-right: 10px" data-toggle="modal" data-target="#filtersModal" class="btn btn-default">
              <span class="glyphicon glyphicon-wrench" aria-hidden="true"></span>
              {% trans "Filters" %}
            </button>
          {% endif %}

            <div class="content-main">
              <div class="page-header">
                <h1>{{ name }}</h1>
              </div>
              <div style="float:left">
                {% block description %}
                  {{ description }}
                {% endblock %}
              </div>

              {% if paginator %}
                <nav style="float: right">
                  {% get_pagination_html paginator %}
                </nav>
              {% endif %}

              <div class="request-info" style="clear: both" >
                <pre class="prettyprint"><b>{{ request.method }}</b> {{ request.get_full_path }}</pre>
              </div>

              <div class="response-info">
                <pre class="prettyprint"><span class="meta nocode"><b>HTTP {{ response.status_code }} {{ response.status_text }}</b>{% autoescape off %}{% for key, val in response_headers.items %}
<b>{{ key }}:</b> <span class="lit">{{ val|break_long_headers|urlize_quoted_links }}</span>{% endfor %}

</span>{{ content|urlize_quoted_links }}</pre>{% endautoescape %}
              </div>
            </div>

            {% if display_edit_forms %}
              {% if post_form or raw_data_post_form %}
                <div {% if post_form %}class="tabbable"{% endif %}>
                  {% if post_form %}
                    <ul class="nav nav-tabs form-switcher">
                      <li>
                        <a name='html-tab' href="#post-object-form" data-toggle="tab">HTML form</a>
                      </li>
                      <li>
                        <a name='raw-tab' href="#post-generic-content-form" data-toggle="tab">Raw data</a>
                      </li>
                    </ul>
                  {% endif %}

                  <div class="well tab-content">
                    {% if post_form %}
                      <div class="tab-pane" id="post-object-form">
                        {% with form=post_form %}
                          <form action="{{ request.get_full_path }}" method="POST" enctype="multipart/form-data" class="form-horizontal" novalidate>
                            <fieldset>
                              {% csrf_token %}
                              {{ post_form }}
                              <div class="form-actions">
                                <button class="btn btn-primary" title="Make a POST request on the {{ name }} resource">POST</button>
                              </div>
                            </fieldset>
                          </form>
                        {% endwith %}
                      </div>
                    {% endif %}

                    <div {% if post_form %}class="tab-pane"{% endif %} id="post-generic-content-form">
                      {% with form=raw_data_post_form %}
                        <form action="{{ request.get_full_path }}" method="POST" class="form-horizontal">
                          <fieldset>
                            {% include "rest_framework/raw_data_form.html" %}
                            <div class="form-actions">
                              <button class="btn btn-primary" title="Make a POST request on the {{ name }} resource">POST</button>
                            </div>
                          </fieldset>
                        </form>
                      {% endwith %}
                    </div>
                  </div>
                </div>
              {% endif %}

              {% if put_form or raw_data_put_form or raw_data_patch_form %}
                <div {% if put_form %}class="tabbable"{% endif %}>
                  {% if put_form %}
                    <ul class="nav nav-tabs form-switcher">
                      <li>
                        <a name='html-tab' href="#put-object-form" data-toggle="tab">HTML form</a>
                      </li>
                      <li>
                        <a  name='raw-tab' href="#put-generic-content-form" data-toggle="tab">Raw data</a>
                      </li>
                    </ul>
                  {% endif %}

                  <div class="well tab-content">
                    {% if put_form %}
                      <div class="tab-pane" id="put-object-form">
                        <form action="{{ request.get_full_path }}" data-method="PUT" enctype="multipart/form-data" class="form-horizontal" novalidate>
                          <fieldset>
                            {{ put_form }}
                            <div class="form-actions">
                              <button class="btn btn-primary js-tooltip" title="Make a PUT request on the {{ name }} resource">PUT</button>
                            </div>
                          </fieldset>
                        </form>
                      </div>
                    {% endif %}

                    <div {% if put_form %}class="tab-pane"{% endif %} id="put-generic-content-form">
                      {% with form=raw_data_put_or_patch_form %}
                        <form action="{{ request.get_full_path }}" data-method="PUT" class="form-horizontal">
                          <fieldset>
                            {% include "rest_framework/raw_data_form.html" %}
                            <div class="form-actions">
                              {% if raw_data_put_form %}
                                <button class="btn btn-primary js-tooltip" title="Make a PUT request on the {{ name }} resource">PUT</button>
                              {% endif %}
                              {% if raw_data_patch_form %}
                              <button data-method="PATCH" class="btn btn-primary js-tooltip" title="Make a PATCH request on the {{ name }} resource">PATCH</button>
                                {% endif %}
                            </div>
                          </fieldset>
                        </form>
                      {% endwith %}
                    </div>
                  </div>
                </div>
              {% endif %}
            {% endif %}
        </div><!-- /.content -->
      </div><!-- /.container -->
    </div><!-- ./wrapper -->

    {% if filter_form %}
      {{ filter_form }}
    {% endif %}

    {% block script %}
      <script>
        window.drf = {
<<<<<<< HEAD
          csrfHeaderName: "{{ csrf_header_name|default:'X-CSRFToken' }}"
=======
          csrfHeaderName: "{{ csrf_header_name|default:'X-CSRFToken' }}",
>>>>>>> 7ab4a587
          csrfCookieName: "{{ csrf_cookie_name|default:'csrftoken' }}"
        };
      </script>
      <script src="{% static "rest_framework/js/jquery-1.12.4.min.js" %}"></script>
      <script src="{% static "rest_framework/js/ajax-form.js" %}"></script>
      <script src="{% static "rest_framework/js/csrf.js" %}"></script>
      <script src="{% static "rest_framework/js/bootstrap.min.js" %}"></script>
      <script src="{% static "rest_framework/js/prettify-min.js" %}"></script>
      <script src="{% static "rest_framework/js/default.js" %}"></script>
      <script>
        $(document).ready(function() {
          $('form').ajaxForm();
        });
      </script>
    {% endblock %}

  </body>
  {% endblock %}
</html><|MERGE_RESOLUTION|>--- conflicted
+++ resolved
@@ -263,11 +263,7 @@
     {% block script %}
       <script>
         window.drf = {
-<<<<<<< HEAD
-          csrfHeaderName: "{{ csrf_header_name|default:'X-CSRFToken' }}"
-=======
           csrfHeaderName: "{{ csrf_header_name|default:'X-CSRFToken' }}",
->>>>>>> 7ab4a587
           csrfCookieName: "{{ csrf_cookie_name|default:'csrftoken' }}"
         };
       </script>
