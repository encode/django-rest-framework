from __future__ import absolute_import, unicode_literals

import re
from collections import OrderedDict

from django import template
from django.template import loader
from django.utils import six
from django.utils.encoding import force_text, iri_to_uri
from django.utils.html import escape, format_html, smart_urlquote
from django.utils.safestring import SafeData, mark_safe

from rest_framework.compat import (
<<<<<<< HEAD
    NoReverseMatch, markdown, pygments_highlight, reverse, template_render,
    md_filter_add_syntax_highlight,
=======
    NoReverseMatch, apply_markdown, pygments_highlight, reverse,
    template_render
>>>>>>> e6193cfd
)
from rest_framework.renderers import HTMLFormRenderer
from rest_framework.utils.urls import replace_query_param

register = template.Library()

# Regex for adding classes to html snippets
class_re = re.compile(r'(?<=class=["\'])(.*)(?=["\'])')


@register.tag(name='code')
def highlight_code(parser, token):
    code = token.split_contents()[-1]
    nodelist = parser.parse(('endcode',))
    parser.delete_first_token()
    return CodeNode(code, nodelist)


class CodeNode(template.Node):
    style = 'emacs'

    def __init__(self, lang, code):
        self.lang = lang
        self.nodelist = code

    def render(self, context):
        text = self.nodelist.render(context)
        return pygments_highlight(text, self.lang, self.style)


@register.filter()
def with_location(fields, location):
    return [
        field for field in fields
        if field.location == location
    ]


@register.simple_tag
def form_for_link(link):
    import coreschema
    properties = OrderedDict([
        (field.name, field.schema or coreschema.String())
        for field in link.fields
    ])
    required = [
        field.name
        for field in link.fields
        if field.required
    ]
    schema = coreschema.Object(properties=properties, required=required)
    return mark_safe(coreschema.render_to_form(schema))


@register.simple_tag
def render_markdown(markdown_text):
    if apply_markdown is None:
        return markdown_text
<<<<<<< HEAD
    md = markdown.Markdown()

    # add pygments syntax highlight if pygments package is available
    md_filter_add_syntax_highlight(md)

    return mark_safe(md.convert(markdown_text))
=======
    return mark_safe(apply_markdown(markdown_text))
>>>>>>> e6193cfd


@register.simple_tag
def get_pagination_html(pager):
    return pager.to_html()


@register.simple_tag
def render_form(serializer, template_pack=None):
    style = {'template_pack': template_pack} if template_pack else {}
    renderer = HTMLFormRenderer()
    return renderer.render(serializer.data, None, {'style': style})


@register.simple_tag
def render_field(field, style):
    renderer = style.get('renderer', HTMLFormRenderer())
    return renderer.render_field(field, style)


@register.simple_tag
def optional_login(request):
    """
    Include a login snippet if REST framework's login view is in the URLconf.
    """
    try:
        login_url = reverse('rest_framework:login')
    except NoReverseMatch:
        return ''

    snippet = "<li><a href='{href}?next={next}'>Log in</a></li>"
    snippet = format_html(snippet, href=login_url, next=escape(request.path))

    return mark_safe(snippet)


@register.simple_tag
def optional_docs_login(request):
    """
    Include a login snippet if REST framework's login view is in the URLconf.
    """
    try:
        login_url = reverse('rest_framework:login')
    except NoReverseMatch:
        return 'log in'

    snippet = "<a href='{href}?next={next}'>log in</a>"
    snippet = format_html(snippet, href=login_url, next=escape(request.path))

    return mark_safe(snippet)


@register.simple_tag
def optional_logout(request, user):
    """
    Include a logout snippet if REST framework's logout view is in the URLconf.
    """
    try:
        logout_url = reverse('rest_framework:logout')
    except NoReverseMatch:
        snippet = format_html('<li class="navbar-text">{user}</li>', user=escape(user))
        return mark_safe(snippet)

    snippet = """<li class="dropdown">
        <a href="#" class="dropdown-toggle" data-toggle="dropdown">
            {user}
            <b class="caret"></b>
        </a>
        <ul class="dropdown-menu">
            <li><a href='{href}?next={next}'>Log out</a></li>
        </ul>
    </li>"""
    snippet = format_html(snippet, user=escape(user), href=logout_url, next=escape(request.path))

    return mark_safe(snippet)


@register.simple_tag
def add_query_param(request, key, val):
    """
    Add a query parameter to the current request url, and return the new url.
    """
    iri = request.get_full_path()
    uri = iri_to_uri(iri)
    return escape(replace_query_param(uri, key, val))


@register.filter
def as_string(value):
    if value is None:
        return ''
    return '%s' % value


@register.filter
def as_list_of_strings(value):
    return [
        '' if (item is None) else ('%s' % item)
        for item in value
    ]


@register.filter
def add_class(value, css_class):
    """
    http://stackoverflow.com/questions/4124220/django-adding-css-classes-when-rendering-form-fields-in-a-template

    Inserts classes into template variables that contain HTML tags,
    useful for modifying forms without needing to change the Form objects.

    Usage:

        {{ field.label_tag|add_class:"control-label" }}

    In the case of REST Framework, the filter is used to add Bootstrap-specific
    classes to the forms.
    """
    html = six.text_type(value)
    match = class_re.search(html)
    if match:
        m = re.search(r'^%s$|^%s\s|\s%s\s|\s%s$' % (css_class, css_class,
                                                    css_class, css_class),
                      match.group(1))
        if not m:
            return mark_safe(class_re.sub(match.group(1) + " " + css_class,
                                          html))
    else:
        return mark_safe(html.replace('>', ' class="%s">' % css_class, 1))
    return value


@register.filter
def format_value(value):
    if getattr(value, 'is_hyperlink', False):
        name = six.text_type(value.obj)
        return mark_safe('<a href=%s>%s</a>' % (value, escape(name)))
    if value is None or isinstance(value, bool):
        return mark_safe('<code>%s</code>' % {True: 'true', False: 'false', None: 'null'}[value])
    elif isinstance(value, list):
        if any([isinstance(item, (list, dict)) for item in value]):
            template = loader.get_template('rest_framework/admin/list_value.html')
        else:
            template = loader.get_template('rest_framework/admin/simple_list_value.html')
        context = {'value': value}
        return template_render(template, context)
    elif isinstance(value, dict):
        template = loader.get_template('rest_framework/admin/dict_value.html')
        context = {'value': value}
        return template_render(template, context)
    elif isinstance(value, six.string_types):
        if (
            (value.startswith('http:') or value.startswith('https:')) and not
            re.search(r'\s', value)
        ):
            return mark_safe('<a href="{value}">{value}</a>'.format(value=escape(value)))
        elif '@' in value and not re.search(r'\s', value):
            return mark_safe('<a href="mailto:{value}">{value}</a>'.format(value=escape(value)))
        elif '\n' in value:
            return mark_safe('<pre>%s</pre>' % escape(value))
    return six.text_type(value)


@register.filter
def items(value):
    """
    Simple filter to return the items of the dict. Useful when the dict may
    have a key 'items' which is resolved first in Django tempalte dot-notation
    lookup.  See issue #4931
    Also see: https://stackoverflow.com/questions/15416662/django-template-loop-over-dictionary-items-with-items-as-key
    """
    return value.items()


@register.filter
def schema_links(section, sec_key=None):
    """
    Recursively find every link in a schema, even nested.
    """
    NESTED_FORMAT = '%s > %s'  # this format is used in docs/js/api.js:normalizeKeys
    links = section.links
    if section.data:
        data = section.data.items()
        for sub_section_key, sub_section in data:
            new_links = schema_links(sub_section, sec_key=sub_section_key)
            links.update(new_links)

    if sec_key is not None:
        new_links = OrderedDict()
        for link_key, link in links.items():
            new_key = NESTED_FORMAT % (sec_key, link_key)
            new_links.update({new_key: link})
        return new_links

    return links


@register.filter
def add_nested_class(value):
    if isinstance(value, dict):
        return 'class=nested'
    if isinstance(value, list) and any([isinstance(item, (list, dict)) for item in value]):
        return 'class=nested'
    return ''


# Bunch of stuff cloned from urlize
TRAILING_PUNCTUATION = ['.', ',', ':', ';', '.)', '"', "']", "'}", "'"]
WRAPPING_PUNCTUATION = [('(', ')'), ('<', '>'), ('[', ']'), ('&lt;', '&gt;'),
                        ('"', '"'), ("'", "'")]
word_split_re = re.compile(r'(\s+)')
simple_url_re = re.compile(r'^https?://\[?\w', re.IGNORECASE)
simple_url_2_re = re.compile(r'^www\.|^(?!http)\w[^@]+\.(com|edu|gov|int|mil|net|org)$', re.IGNORECASE)
simple_email_re = re.compile(r'^\S+@\S+\.\S+$')


def smart_urlquote_wrapper(matched_url):
    """
    Simple wrapper for smart_urlquote. ValueError("Invalid IPv6 URL") can
    be raised here, see issue #1386
    """
    try:
        return smart_urlquote(matched_url)
    except ValueError:
        return None


@register.filter
def urlize_quoted_links(text, trim_url_limit=None, nofollow=True, autoescape=True):
    """
    Converts any URLs in text into clickable links.

    Works on http://, https://, www. links, and also on links ending in one of
    the original seven gTLDs (.com, .edu, .gov, .int, .mil, .net, and .org).
    Links can have trailing punctuation (periods, commas, close-parens) and
    leading punctuation (opening parens) and it'll still do the right thing.

    If trim_url_limit is not None, the URLs in link text longer than this limit
    will truncated to trim_url_limit-3 characters and appended with an ellipsis.

    If nofollow is True, the URLs in link text will get a rel="nofollow"
    attribute.

    If autoescape is True, the link text and URLs will get autoescaped.
    """
    def trim_url(x, limit=trim_url_limit):
        return limit is not None and (len(x) > limit and ('%s...' % x[:max(0, limit - 3)])) or x

    safe_input = isinstance(text, SafeData)
    words = word_split_re.split(force_text(text))
    for i, word in enumerate(words):
        if '.' in word or '@' in word or ':' in word:
            # Deal with punctuation.
            lead, middle, trail = '', word, ''
            for punctuation in TRAILING_PUNCTUATION:
                if middle.endswith(punctuation):
                    middle = middle[:-len(punctuation)]
                    trail = punctuation + trail
            for opening, closing in WRAPPING_PUNCTUATION:
                if middle.startswith(opening):
                    middle = middle[len(opening):]
                    lead = lead + opening
                # Keep parentheses at the end only if they're balanced.
                if (
                    middle.endswith(closing) and
                    middle.count(closing) == middle.count(opening) + 1
                ):
                    middle = middle[:-len(closing)]
                    trail = closing + trail

            # Make URL we want to point to.
            url = None
            nofollow_attr = ' rel="nofollow"' if nofollow else ''
            if simple_url_re.match(middle):
                url = smart_urlquote_wrapper(middle)
            elif simple_url_2_re.match(middle):
                url = smart_urlquote_wrapper('http://%s' % middle)
            elif ':' not in middle and simple_email_re.match(middle):
                local, domain = middle.rsplit('@', 1)
                try:
                    domain = domain.encode('idna').decode('ascii')
                except UnicodeError:
                    continue
                url = 'mailto:%s@%s' % (local, domain)
                nofollow_attr = ''

            # Make link.
            if url:
                trimmed = trim_url(middle)
                if autoescape and not safe_input:
                    lead, trail = escape(lead), escape(trail)
                    url, trimmed = escape(url), escape(trimmed)
                middle = '<a href="%s"%s>%s</a>' % (url, nofollow_attr, trimmed)
                words[i] = mark_safe('%s%s%s' % (lead, middle, trail))
            else:
                if safe_input:
                    words[i] = mark_safe(word)
                elif autoescape:
                    words[i] = escape(word)
        elif safe_input:
            words[i] = mark_safe(word)
        elif autoescape:
            words[i] = escape(word)
    return ''.join(words)


@register.filter
def break_long_headers(header):
    """
    Breaks headers longer than 160 characters (~page length)
    when possible (are comma separated)
    """
    if len(header) > 160 and ',' in header:
        header = mark_safe('<br> ' + ', <br>'.join(header.split(',')))
    return header<|MERGE_RESOLUTION|>--- conflicted
+++ resolved
@@ -11,13 +11,8 @@
 from django.utils.safestring import SafeData, mark_safe
 
 from rest_framework.compat import (
-<<<<<<< HEAD
-    NoReverseMatch, markdown, pygments_highlight, reverse, template_render,
-    md_filter_add_syntax_highlight,
-=======
     NoReverseMatch, apply_markdown, pygments_highlight, reverse,
     template_render
->>>>>>> e6193cfd
 )
 from rest_framework.renderers import HTMLFormRenderer
 from rest_framework.utils.urls import replace_query_param
@@ -76,16 +71,7 @@
 def render_markdown(markdown_text):
     if apply_markdown is None:
         return markdown_text
-<<<<<<< HEAD
-    md = markdown.Markdown()
-
-    # add pygments syntax highlight if pygments package is available
-    md_filter_add_syntax_highlight(md)
-
-    return mark_safe(md.convert(markdown_text))
-=======
     return mark_safe(apply_markdown(markdown_text))
->>>>>>> e6193cfd
 
 
 @register.simple_tag
