--- conflicted
+++ resolved
@@ -11,10 +11,6 @@
 
 from django.db import models
 from django.utils.encoding import force_text, smart_text
-<<<<<<< HEAD
-from django.utils.six.moves.urllib import parse as urlparse
-=======
->>>>>>> 05994702
 from django.utils.translation import gettext_lazy as _
 
 from rest_framework import exceptions, serializers
