"""
Serializers and ModelSerializers are similar to Forms and ModelForms.
Unlike forms, they are not constrained to dealing with HTML output, and
form encoded input.

Serialization in REST framework is a two-phase process:

1. Serializers marshal between complex types like model instances, and
python primitives.
2. The process of marshalling between python primitives and request and
response content is handled by parsers and renderers.
"""
import warnings

from django.db import models
from django.db.models.fields import FieldDoesNotExist
from django.utils.translation import ugettext_lazy as _

from rest_framework.utils import model_meta
from rest_framework.utils.field_mapping import (
    get_url_kwargs, get_field_kwargs,
    get_relation_kwargs, get_nested_relation_kwargs,
    ClassLookupDict
)
from rest_framework.utils.serializer_helpers import (
    ReturnDict, ReturnList, BoundField, NestedBoundField, BindingDict
)
from rest_framework.validators import (
    UniqueForDateValidator, UniqueForMonthValidator, UniqueForYearValidator,
    UniqueTogetherValidator
)


# Note: We do the following so that users of the framework can use this style:
#
#     example_field = serializers.CharField(...)
#
# This helps keep the separation between model fields, form fields, and
# serializer fields more explicit.

from rest_framework.relations import *  # NOQA
from rest_framework.fields import *  # NOQA


# We assume that 'validators' are intended for the child serializer,
# rather than the parent serializer.
LIST_SERIALIZER_KWARGS = (
    'read_only', 'write_only', 'required', 'default', 'initial', 'source',
    'label', 'help_text', 'style', 'error_messages',
    'instance', 'data', 'partial', 'context'
)


# BaseSerializer
# --------------

class BaseSerializer(Field):
    """
    The BaseSerializer class provides a minimal class which may be used
    for writing custom serializer implementations.
    """

    def __init__(self, instance=None, data=None, **kwargs):
        self.instance = instance
        self._initial_data = data
        self.partial = kwargs.pop('partial', False)
        self._context = kwargs.pop('context', {})
        kwargs.pop('many', None)
        super(BaseSerializer, self).__init__(**kwargs)

    def __new__(cls, *args, **kwargs):
        # We override this method in order to automagically create
        # `ListSerializer` classes instead when `many=True` is set.
        if kwargs.pop('many', False):
            return cls.many_init(*args, **kwargs)
        return super(BaseSerializer, cls).__new__(cls, *args, **kwargs)

    @classmethod
    def many_init(cls, *args, **kwargs):
        """
        This method implements the creation of a `ListSerializer` parent
        class when `many=True` is used. You can customize it if you need to
        control which keyword arguments are passed to the parent, and
        which are passed to the child.

        Note that we're over-cautious in passing most arguments to both parent
        and child classes in order to try to cover the general case. If you're
        overriding this method you'll probably want something much simpler, eg:

        @classmethod
        def many_init(cls, *args, **kwargs):
            kwargs['child'] = cls()
            return CustomListSerializer(*args, **kwargs)
        """
        child_serializer = cls(*args, **kwargs)
        list_kwargs = {'child': child_serializer}
        list_kwargs.update(dict([
            (key, value) for key, value in kwargs.items()
            if key in LIST_SERIALIZER_KWARGS
        ]))
        meta = getattr(cls, 'Meta', None)
        list_serializer_class = getattr(meta, 'list_serializer_class', ListSerializer)
        return list_serializer_class(*args, **list_kwargs)

    def to_internal_value(self, data):
        raise NotImplementedError('`to_internal_value()` must be implemented.')

    def to_representation(self, instance):
        raise NotImplementedError('`to_representation()` must be implemented.')

    def update(self, instance, validated_data):
        raise NotImplementedError('`update()` must be implemented.')

    def create(self, validated_data):
        raise NotImplementedError('`create()` must be implemented.')

    def save(self, **kwargs):
        assert not hasattr(self, 'save_object'), (
            'Serializer `%s.%s` has old-style version 2 `.save_object()` '
            'that is no longer compatible with REST framework 3. '
            'Use the new-style `.create()` and `.update()` methods instead.' %
            (self.__class__.__module__, self.__class__.__name__)
        )

        assert hasattr(self, '_errors'), (
            'You must call `.is_valid()` before calling `.save()`.'
        )

        assert not self.errors, (
            'You cannot call `.save()` on a serializer with invalid data.'
        )

        validated_data = dict(
            list(self.validated_data.items()) +
            list(kwargs.items())
        )

        if self.instance is not None:
            self.instance = self.update(self.instance, validated_data)
            assert self.instance is not None, (
                '`update()` did not return an object instance.'
            )
        else:
            self.instance = self.create(validated_data)
            assert self.instance is not None, (
                '`create()` did not return an object instance.'
            )

        return self.instance

    def is_valid(self, raise_exception=False):
        assert not hasattr(self, 'restore_object'), (
            'Serializer `%s.%s` has old-style version 2 `.restore_object()` '
            'that is no longer compatible with REST framework 3. '
            'Use the new-style `.create()` and `.update()` methods instead.' %
            (self.__class__.__module__, self.__class__.__name__)
        )

        if not hasattr(self, '_validated_data'):
            try:
                self._validated_data = self.run_validation(self._initial_data)
            except ValidationError as exc:
                self._validated_data = {}
                self._errors = exc.detail
            else:
                self._errors = {}

        if self._errors and raise_exception:
            raise ValidationError(self._errors)

        return not bool(self._errors)

    @property
    def data(self):
        if not hasattr(self, '_data'):
            if self.instance is not None and not getattr(self, '_errors', None):
                self._data = self.to_representation(self.instance)
            elif hasattr(self, '_validated_data') and not getattr(self, '_errors', None):
                self._data = self.to_representation(self.validated_data)
            else:
                self._data = self.get_initial()
        return self._data

    @property
    def errors(self):
        if not hasattr(self, '_errors'):
            msg = 'You must call `.is_valid()` before accessing `.errors`.'
            raise AssertionError(msg)
        return self._errors

    @property
    def validated_data(self):
        if not hasattr(self, '_validated_data'):
            msg = 'You must call `.is_valid()` before accessing `.validated_data`.'
            raise AssertionError(msg)
        return self._validated_data


# Serializer & ListSerializer classes
# -----------------------------------

class SerializerMetaclass(type):
    """
    This metaclass sets a dictionary named `base_fields` on the class.

    Any instances of `Field` included as attributes on either the class
    or on any of its superclasses will be include in the
    `base_fields` dictionary.
    """

    @classmethod
    def _get_declared_fields(cls, bases, attrs):
        fields = [(field_name, attrs.pop(field_name))
                  for field_name, obj in list(attrs.items())
                  if isinstance(obj, Field)]
        fields.sort(key=lambda x: x[1]._creation_counter)

        # If this class is subclassing another Serializer, add that Serializer's
        # fields.  Note that we loop over the bases in *reverse*. This is necessary
        # in order to maintain the correct order of fields.
        for base in bases[::-1]:
            if hasattr(base, '_declared_fields'):
                fields = list(base._declared_fields.items()) + fields

        return OrderedDict(fields)

    def __new__(cls, name, bases, attrs):
        attrs['_declared_fields'] = cls._get_declared_fields(bases, attrs)
        return super(SerializerMetaclass, cls).__new__(cls, name, bases, attrs)


def get_validation_error_detail(exc):
    assert isinstance(exc, (ValidationError, DjangoValidationError))

    if isinstance(exc, DjangoValidationError):
        # Normally you should raise `serializers.ValidationError`
        # inside your codebase, but we handle Django's validation
        # exception class as well for simpler compat.
        # Eg. Calling Model.clean() explicitly inside Serializer.validate()
        return {
            api_settings.NON_FIELD_ERRORS_KEY: list(exc.messages)
        }
    elif isinstance(exc.detail, dict):
        # If errors may be a dict we use the standard {key: list of values}.
        # Here we ensure that all the values are *lists* of errors.
        return dict([
            (key, value if isinstance(value, list) else [value])
            for key, value in exc.detail.items()
        ])
    elif isinstance(exc.detail, list):
        # Errors raised as a list are non-field errors.
        return {
            api_settings.NON_FIELD_ERRORS_KEY: exc.detail
        }
    # Errors raised as a string are non-field errors.
    return {
        api_settings.NON_FIELD_ERRORS_KEY: [exc.detail]
    }


@six.add_metaclass(SerializerMetaclass)
class Serializer(BaseSerializer):
    default_error_messages = {
        'invalid': _('Invalid data. Expected a dictionary, but got {datatype}.')
    }

    @property
    def fields(self):
        """
        A dictionary of {field_name: field_instance}.
        """
        # `fields` is evaluated lazily. We do this to ensure that we don't
        # have issues importing modules that use ModelSerializers as fields,
        # even if Django's app-loading stage has not yet run.
        if not hasattr(self, '_fields'):
            self._fields = BindingDict(self)
            for key, value in self.get_fields().items():
                self._fields[key] = value
        return self._fields

    def get_fields(self):
        """
        Returns a dictionary of {field_name: field_instance}.
        """
        # Every new serializer is created with a clone of the field instances.
        # This allows users to dynamically modify the fields on a serializer
        # instance without affecting every other serializer class.
        return copy.deepcopy(self._declared_fields)

    def get_validators(self):
        """
        Returns a list of validator callables.
        """
        # Used by the lazily-evaluated `validators` property.
        return getattr(getattr(self, 'Meta', None), 'validators', [])

    def get_initial(self):
        if self._initial_data is not None:
            return OrderedDict([
                (field_name, field.get_value(self._initial_data))
                for field_name, field in self.fields.items()
                if field.get_value(self._initial_data) is not empty
                and not field.read_only
            ])

        return OrderedDict([
            (field.field_name, field.get_initial())
            for field in self.fields.values()
            if not field.read_only
        ])

    def get_value(self, dictionary):
        # We override the default field access in order to support
        # nested HTML forms.
        if html.is_html_input(dictionary):
            return html.parse_html_dict(dictionary, prefix=self.field_name)
        return dictionary.get(self.field_name, empty)

    def run_validation(self, data=empty):
        """
        We override the default `run_validation`, because the validation
        performed by validators and the `.validate()` method should
        be coerced into an error dictionary with a 'non_fields_error' key.
        """
        (is_empty_value, data) = self.validate_empty_values(data)
        if is_empty_value:
            return data

        value = self.to_internal_value(data)
        try:
            self.run_validators(value)
            value = self.validate(value)
            assert value is not None, '.validate() should return the validated data'
        except (ValidationError, DjangoValidationError) as exc:
            raise ValidationError(detail=get_validation_error_detail(exc))

        return value

    def to_internal_value(self, data):
        """
        Dict of native values <- Dict of primitive datatypes.
        """
        if not isinstance(data, dict):
            message = self.error_messages['invalid'].format(
                datatype=type(data).__name__
            )
            raise ValidationError({
                api_settings.NON_FIELD_ERRORS_KEY: [message]
            })

        ret = OrderedDict()
        errors = OrderedDict()
        fields = [
            field for field in self.fields.values()
            if (not field.read_only) or (field.default is not empty)
        ]

        for field in fields:
            validate_method = getattr(self, 'validate_' + field.field_name, None)
            primitive_value = field.get_value(data)
            try:
                validated_value = field.run_validation(primitive_value)
                if validate_method is not None:
                    validated_value = validate_method(validated_value)
            except ValidationError as exc:
                errors[field.field_name] = exc.detail
            except DjangoValidationError as exc:
                errors[field.field_name] = list(exc.messages)
            except SkipField:
                pass
            else:
                set_value(ret, field.source_attrs, validated_value)

        if errors:
            raise ValidationError(errors)

        return ret

    def to_representation(self, instance):
        """
        Object instance -> Dict of primitive datatypes.
        """
        ret = OrderedDict()
        fields = [field for field in self.fields.values() if not field.write_only]

        for field in fields:
            attribute = field.get_attribute(instance)
            if attribute is None:
                ret[field.field_name] = None
            else:
                ret[field.field_name] = field.to_representation(attribute)

        return ret

    def validate(self, attrs):
        return attrs

    def __repr__(self):
        return representation.serializer_repr(self, indent=1)

    # The following are used for accessing `BoundField` instances on the
    # serializer, for the purposes of presenting a form-like API onto the
    # field values and field errors.

    def __iter__(self):
        for field in self.fields.values():
            yield self[field.field_name]

    def __getitem__(self, key):
        field = self.fields[key]
        value = self.data.get(key)
        error = self.errors.get(key) if hasattr(self, '_errors') else None
        if isinstance(field, Serializer):
            return NestedBoundField(field, value, error)
        return BoundField(field, value, error)

    # Include a backlink to the serializer class on return objects.
    # Allows renderers such as HTMLFormRenderer to get the full field info.

    @property
    def data(self):
        ret = super(Serializer, self).data
        return ReturnDict(ret, serializer=self)

    @property
    def errors(self):
        ret = super(Serializer, self).errors
        return ReturnDict(ret, serializer=self)


# There's some replication of `ListField` here,
# but that's probably better than obfuscating the call hierarchy.

class ListSerializer(BaseSerializer):
    child = None
    many = True

    default_error_messages = {
        'not_a_list': _('Expected a list of items but got type `{input_type}`.')
    }

    def __init__(self, *args, **kwargs):
        self.child = kwargs.pop('child', copy.deepcopy(self.child))
        assert self.child is not None, '`child` is a required argument.'
        assert not inspect.isclass(self.child), '`child` has not been instantiated.'
        super(ListSerializer, self).__init__(*args, **kwargs)
        self.child.bind(field_name='', parent=self)

    def get_initial(self):
        if self._initial_data is not None:
            return self.to_representation(self._initial_data)
        return []

    def get_value(self, dictionary):
        """
        Given the input dictionary, return the field value.
        """
        # We override the default field access in order to support
        # lists in HTML forms.
        if html.is_html_input(dictionary):
            return html.parse_html_list(dictionary, prefix=self.field_name)
        return dictionary.get(self.field_name, empty)

    def run_validation(self, data=empty):
        """
        We override the default `run_validation`, because the validation
        performed by validators and the `.validate()` method should
        be coerced into an error dictionary with a 'non_fields_error' key.
        """
        (is_empty_value, data) = self.validate_empty_values(data)
        if is_empty_value:
            return data

        value = self.to_internal_value(data)
        try:
            self.run_validators(value)
            value = self.validate(value)
            assert value is not None, '.validate() should return the validated data'
        except (ValidationError, DjangoValidationError) as exc:
            raise ValidationError(detail=get_validation_error_detail(exc))

        return value

    def to_internal_value(self, data):
        """
        List of dicts of native values <- List of dicts of primitive datatypes.
        """
        if html.is_html_input(data):
            data = html.parse_html_list(data)

        if not isinstance(data, list):
            message = self.error_messages['not_a_list'].format(
                input_type=type(data).__name__
            )
            raise ValidationError({
                api_settings.NON_FIELD_ERRORS_KEY: [message]
            })

        ret = []
        errors = []

        for item in data:
            try:
                validated = self.child.run_validation(item)
            except ValidationError as exc:
                errors.append(exc.detail)
            else:
                ret.append(validated)
                errors.append({})

        if any(errors):
            raise ValidationError(errors)

        return ret

    def to_representation(self, data):
        """
        List of object instances -> List of dicts of primitive datatypes.
        """
        # Dealing with nested relationships, data can be a Manager,
        # so, first get a queryset from the Manager if needed
        iterable = data.all() if isinstance(data, models.Manager) else data
        return [
            self.child.to_representation(item) for item in iterable
        ]

    def validate(self, attrs):
        return attrs

    def update(self, instance, validated_data):
        raise NotImplementedError(
            "Serializers with many=True do not support multiple update by "
            "default, only multiple create. For updates it is unclear how to "
            "deal with insertions and deletions. If you need to support "
            "multiple update, use a `ListSerializer` class and override "
            "`.update()` so you can specify the behavior exactly."
        )

    def create(self, validated_data):
        return [
            self.child.create(attrs) for attrs in validated_data
        ]

    def save(self, **kwargs):
        """
        Save and return a list of object instances.
        """
        validated_data = [
            dict(list(attrs.items()) + list(kwargs.items()))
            for attrs in self.validated_data
        ]

        if self.instance is not None:
            self.instance = self.update(self.instance, validated_data)
            assert self.instance is not None, (
                '`update()` did not return an object instance.'
            )
        else:
            self.instance = self.create(validated_data)
            assert self.instance is not None, (
                '`create()` did not return an object instance.'
            )

        return self.instance

    def __repr__(self):
        return representation.list_repr(self, indent=1)

    # Include a backlink to the serializer class on return objects.
    # Allows renderers such as HTMLFormRenderer to get the full field info.

    @property
    def data(self):
        ret = super(ListSerializer, self).data
        return ReturnList(ret, serializer=self)

    @property
    def errors(self):
        ret = super(ListSerializer, self).errors
        if isinstance(ret, dict):
            return ReturnDict(ret, serializer=self)
        return ReturnList(ret, serializer=self)


# ModelSerializer & HyperlinkedModelSerializer
# --------------------------------------------

def raise_errors_on_nested_writes(method_name, serializer, validated_data):
    """
    Give explicit errors when users attempt to pass writable nested data.

    If we don't do this explicitly they'd get a less helpful error when
    calling `.save()` on the serializer.

    We don't *automatically* support these sorts of nested writes brecause
    there are too many ambiguities to define a default behavior.

    Eg. Suppose we have a `UserSerializer` with a nested profile. How should
    we handle the case of an update, where the `profile` realtionship does
    not exist? Any of the following might be valid:

    * Raise an application error.
    * Silently ignore the nested part of the update.
    * Automatically create a profile instance.
    """

    # Ensure we don't have a writable nested field. For example:
    #
    # class UserSerializer(ModelSerializer):
    #     ...
    #     profile = ProfileSerializer()
    assert not any(
        isinstance(field, BaseSerializer) and (key in validated_data)
        and isinstance(validated_data[key], (list, dict))
        for key, field in serializer.fields.items()
    ), (
        'The `.{method_name}()` method does not support writable nested'
        'fields by default.\nWrite an explicit `.{method_name}()` method for '
        'serializer `{module}.{class_name}`, or set `read_only=True` on '
        'nested serializer fields.'.format(
            method_name=method_name,
            module=serializer.__class__.__module__,
            class_name=serializer.__class__.__name__
        )
    )

    # Ensure we don't have a writable dotted-source field. For example:
    #
    # class UserSerializer(ModelSerializer):
    #     ...
    #     address = serializer.CharField('profile.address')
    assert not any(
<<<<<<< HEAD
        '.' in field.source and (key in validated_data) and (field.read_only is not True)
=======
        '.' in field.source and (key in validated_data)
        and isinstance(validated_data[key], (list, dict))
>>>>>>> dd712a1c
        for key, field in serializer.fields.items()
    ), (
        'The `.{method_name}()` method does not support writable dotted-source '
        'fields by default.\nWrite an explicit `.{method_name}()` method for '
        'serializer `{module}.{class_name}`, or set `read_only=True` on '
        'dotted-source serializer fields.'.format(
            method_name=method_name,
            module=serializer.__class__.__module__,
            class_name=serializer.__class__.__name__
        )
    )


class ModelSerializer(Serializer):
    """
    A `ModelSerializer` is just a regular `Serializer`, except that:

    * A set of default fields are automatically populated.
    * A set of default validators are automatically populated.
    * Default `.create()` and `.update()` implementations are provided.

    The process of automatically determining a set of serializer fields
    based on the model fields is reasonably complex, but you almost certainly
    don't need to dig into the implementation.

    If the `ModelSerializer` class *doesn't* generate the set of fields that
    you need you should either declare the extra/differing fields explicitly on
    the serializer class, or simply use a `Serializer` class.
    """
    _field_mapping = ClassLookupDict({
        models.AutoField: IntegerField,
        models.BigIntegerField: IntegerField,
        models.BooleanField: BooleanField,
        models.CharField: CharField,
        models.CommaSeparatedIntegerField: CharField,
        models.DateField: DateField,
        models.DateTimeField: DateTimeField,
        models.DecimalField: DecimalField,
        models.EmailField: EmailField,
        models.Field: ModelField,
        models.FileField: FileField,
        models.FloatField: FloatField,
        models.ImageField: ImageField,
        models.IntegerField: IntegerField,
        models.NullBooleanField: NullBooleanField,
        models.PositiveIntegerField: IntegerField,
        models.PositiveSmallIntegerField: IntegerField,
        models.SlugField: SlugField,
        models.SmallIntegerField: IntegerField,
        models.TextField: CharField,
        models.TimeField: TimeField,
        models.URLField: URLField,
    })
    _related_class = PrimaryKeyRelatedField

    def create(self, validated_data):
        """
        We have a bit of extra checking around this in order to provide
        descriptive messages when something goes wrong, but this method is
        essentially just:

            return ExampleModel.objects.create(**validated_data)

        If there are many to many fields present on the instance then they
        cannot be set until the model is instantiated, in which case the
        implementation is like so:

            example_relationship = validated_data.pop('example_relationship')
            instance = ExampleModel.objects.create(**validated_data)
            instance.example_relationship = example_relationship
            return instance

        The default implementation also does not handle nested relationships.
        If you want to support writable nested relationships you'll need
        to write an explicit `.create()` method.
        """
        raise_errors_on_nested_writes('create', self, validated_data)

        ModelClass = self.Meta.model

        # Remove many-to-many relationships from validated_data.
        # They are not valid arguments to the default `.create()` method,
        # as they require that the instance has already been saved.
        info = model_meta.get_field_info(ModelClass)
        many_to_many = {}
        for field_name, relation_info in info.relations.items():
            if relation_info.to_many and (field_name in validated_data):
                many_to_many[field_name] = validated_data.pop(field_name)

        try:
            instance = ModelClass.objects.create(**validated_data)
        except TypeError as exc:
            msg = (
                'Got a `TypeError` when calling `%s.objects.create()`. '
                'This may be because you have a writable field on the '
                'serializer class that is not a valid argument to '
                '`%s.objects.create()`. You may need to make the field '
                'read-only, or override the %s.create() method to handle '
                'this correctly.\nOriginal exception text was: %s.' %
                (
                    ModelClass.__name__,
                    ModelClass.__name__,
                    self.__class__.__name__,
                    exc
                )
            )
            raise TypeError(msg)

        # Save many-to-many relationships after the instance is created.
        if many_to_many:
            for field_name, value in many_to_many.items():
                setattr(instance, field_name, value)

        return instance

    def update(self, instance, validated_data):
        raise_errors_on_nested_writes('update', self, validated_data)

        for attr, value in validated_data.items():
            setattr(instance, attr, value)
        instance.save()

        return instance

    def get_validators(self):
        # If the validators have been declared explicitly then use that.
        validators = getattr(getattr(self, 'Meta', None), 'validators', None)
        if validators is not None:
            return validators

        # Determine the default set of validators.
        validators = []
        model_class = self.Meta.model
        field_names = set([
            field.source for field in self.fields.values()
            if (field.source != '*') and ('.' not in field.source)
        ])

        # Note that we make sure to check `unique_together` both on the
        # base model class, but also on any parent classes.
        for parent_class in [model_class] + list(model_class._meta.parents.keys()):
            for unique_together in parent_class._meta.unique_together:
                if field_names.issuperset(set(unique_together)):
                    validator = UniqueTogetherValidator(
                        queryset=parent_class._default_manager,
                        fields=unique_together
                    )
                    validators.append(validator)

        # Add any unique_for_date/unique_for_month/unique_for_year constraints.
        info = model_meta.get_field_info(model_class)
        for field_name, field in info.fields_and_pk.items():
            if field.unique_for_date and field_name in field_names:
                validator = UniqueForDateValidator(
                    queryset=model_class._default_manager,
                    field=field_name,
                    date_field=field.unique_for_date
                )
                validators.append(validator)

            if field.unique_for_month and field_name in field_names:
                validator = UniqueForMonthValidator(
                    queryset=model_class._default_manager,
                    field=field_name,
                    date_field=field.unique_for_month
                )
                validators.append(validator)

            if field.unique_for_year and field_name in field_names:
                validator = UniqueForYearValidator(
                    queryset=model_class._default_manager,
                    field=field_name,
                    date_field=field.unique_for_year
                )
                validators.append(validator)

        return validators

    def get_fields(self):
        declared_fields = copy.deepcopy(self._declared_fields)

        ret = OrderedDict()
        model = getattr(self.Meta, 'model')
        fields = getattr(self.Meta, 'fields', None)
        exclude = getattr(self.Meta, 'exclude', None)
        depth = getattr(self.Meta, 'depth', 0)
        extra_kwargs = getattr(self.Meta, 'extra_kwargs', {})

        if fields and not isinstance(fields, (list, tuple)):
            raise TypeError(
                'The `fields` option must be a list or tuple. Got %s.' %
                type(fields).__name__
            )

        if exclude and not isinstance(exclude, (list, tuple)):
            raise TypeError(
                'The `exclude` option must be a list or tuple. Got %s.' %
                type(exclude).__name__
            )

        assert not (fields and exclude), "Cannot set both 'fields' and 'exclude'."

        extra_kwargs = self._include_additional_options(extra_kwargs)

        # Retrieve metadata about fields & relationships on the model class.
        info = model_meta.get_field_info(model)

        # Use the default set of field names if none is supplied explicitly.
        if fields is None:
            fields = self._get_default_field_names(declared_fields, info)
            exclude = getattr(self.Meta, 'exclude', None)
            if exclude is not None:
                for field_name in exclude:
                    fields.remove(field_name)

        # Determine the set of model fields, and the fields that they map to.
        # We actually only need this to deal with the slightly awkward case
        # of supporting `unique_for_date`/`unique_for_month`/`unique_for_year`.
        model_field_mapping = {}
        for field_name in fields:
            if field_name in declared_fields:
                field = declared_fields[field_name]
                source = field.source or field_name
            else:
                try:
                    source = extra_kwargs[field_name]['source']
                except KeyError:
                    source = field_name
            # Model fields will always have a simple source mapping,
            # they can't be nested attribute lookups.
            if '.' not in source and source != '*':
                model_field_mapping[source] = field_name

        # Determine if we need any additional `HiddenField` or extra keyword
        # arguments to deal with `unique_for` dates that are required to
        # be in the input data in order to validate it.
        hidden_fields = {}
        unique_constraint_names = set()

        for model_field_name, field_name in model_field_mapping.items():
            try:
                model_field = model._meta.get_field(model_field_name)
            except FieldDoesNotExist:
                continue

            # Include each of the `unique_for_*` field names.
            unique_constraint_names |= set([
                model_field.unique_for_date,
                model_field.unique_for_month,
                model_field.unique_for_year
            ])

        unique_constraint_names -= set([None])

        # Include each of the `unique_together` field names,
        # so long as all the field names are included on the serializer.
        for parent_class in [model] + list(model._meta.parents.keys()):
            for unique_together_list in parent_class._meta.unique_together:
                if set(fields).issuperset(set(unique_together_list)):
                    unique_constraint_names |= set(unique_together_list)

        # Now we have all the field names that have uniqueness constraints
        # applied, we can add the extra 'required=...' or 'default=...'
        # arguments that are appropriate to these fields, or add a `HiddenField` for it.
        for unique_constraint_name in unique_constraint_names:
            # Get the model field that is referred too.
            unique_constraint_field = model._meta.get_field(unique_constraint_name)

            if getattr(unique_constraint_field, 'auto_now_add', None):
                default = CreateOnlyDefault(timezone.now)
            elif getattr(unique_constraint_field, 'auto_now', None):
                default = timezone.now
            elif unique_constraint_field.has_default():
                default = unique_constraint_field.default
            else:
                default = empty

            if unique_constraint_name in model_field_mapping:
                # The corresponding field is present in the serializer
                if unique_constraint_name not in extra_kwargs:
                    extra_kwargs[unique_constraint_name] = {}
                if default is empty:
                    if 'required' not in extra_kwargs[unique_constraint_name]:
                        extra_kwargs[unique_constraint_name]['required'] = True
                else:
                    if 'default' not in extra_kwargs[unique_constraint_name]:
                        extra_kwargs[unique_constraint_name]['default'] = default
            elif default is not empty:
                # The corresponding field is not present in the,
                # serializer. We have a default to use for it, so
                # add in a hidden field that populates it.
                hidden_fields[unique_constraint_name] = HiddenField(default=default)

        # Now determine the fields that should be included on the serializer.
        for field_name in fields:
            if field_name in declared_fields:
                # Field is explicitly declared on the class, use that.
                ret[field_name] = declared_fields[field_name]
                continue

            elif field_name in info.fields_and_pk:
                # Create regular model fields.
                model_field = info.fields_and_pk[field_name]
                field_cls = self._field_mapping[model_field]
                kwargs = get_field_kwargs(field_name, model_field)
                if 'choices' in kwargs:
                    # Fields with choices get coerced into `ChoiceField`
                    # instead of using their regular typed field.
                    field_cls = ChoiceField
                if not issubclass(field_cls, ModelField):
                    # `model_field` is only valid for the fallback case of
                    # `ModelField`, which is used when no other typed field
                    # matched to the model field.
                    kwargs.pop('model_field', None)
                if not issubclass(field_cls, CharField) and not issubclass(field_cls, ChoiceField):
                    # `allow_blank` is only valid for textual fields.
                    kwargs.pop('allow_blank', None)

            elif field_name in info.relations:
                # Create forward and reverse relationships.
                relation_info = info.relations[field_name]
                if depth:
                    field_cls = self._get_nested_class(depth, relation_info)
                    kwargs = get_nested_relation_kwargs(relation_info)
                else:
                    field_cls = self._related_class
                    kwargs = get_relation_kwargs(field_name, relation_info)
                    # `view_name` is only valid for hyperlinked relationships.
                    if not issubclass(field_cls, HyperlinkedRelatedField):
                        kwargs.pop('view_name', None)

            elif hasattr(model, field_name):
                # Create a read only field for model methods and properties.
                field_cls = ReadOnlyField
                kwargs = {}

            elif field_name == api_settings.URL_FIELD_NAME:
                # Create the URL field.
                field_cls = HyperlinkedIdentityField
                kwargs = get_url_kwargs(model)

            else:
                raise ImproperlyConfigured(
                    'Field name `%s` is not valid for model `%s`.' %
                    (field_name, model.__class__.__name__)
                )

            # Check that any fields declared on the class are
            # also explicitly included in `Meta.fields`.
            missing_fields = set(declared_fields.keys()) - set(fields)
            if missing_fields:
                missing_field = list(missing_fields)[0]
                raise ImproperlyConfigured(
                    'Field `%s` has been declared on serializer `%s`, but '
                    'is missing from `Meta.fields`.' %
                    (missing_field, self.__class__.__name__)
                )

            # Populate any kwargs defined in `Meta.extra_kwargs`
            extras = extra_kwargs.get(field_name, {})
            if extras.get('read_only', False):
                for attr in [
                    'required', 'default', 'allow_blank', 'allow_null',
                    'min_length', 'max_length', 'min_value', 'max_value',
                    'validators', 'queryset'
                ]:
                    kwargs.pop(attr, None)

            if extras.get('default') and kwargs.get('required') is False:
                kwargs.pop('required')

            kwargs.update(extras)

            # Create the serializer field.
            ret[field_name] = field_cls(**kwargs)

        for field_name, field in hidden_fields.items():
            ret[field_name] = field

        return ret

    def _include_additional_options(self, extra_kwargs):
        read_only_fields = getattr(self.Meta, 'read_only_fields', None)
        if read_only_fields is not None:
            for field_name in read_only_fields:
                kwargs = extra_kwargs.get(field_name, {})
                kwargs['read_only'] = True
                extra_kwargs[field_name] = kwargs

        # These are all pending deprecation.
        write_only_fields = getattr(self.Meta, 'write_only_fields', None)
        if write_only_fields is not None:
            warnings.warn(
                "The `Meta.write_only_fields` option is pending deprecation. "
                "Use `Meta.extra_kwargs={<field_name>: {'write_only': True}}` instead.",
                PendingDeprecationWarning,
                stacklevel=3
            )
            for field_name in write_only_fields:
                kwargs = extra_kwargs.get(field_name, {})
                kwargs['write_only'] = True
                extra_kwargs[field_name] = kwargs

        view_name = getattr(self.Meta, 'view_name', None)
        if view_name is not None:
            warnings.warn(
                "The `Meta.view_name` option is pending deprecation. "
                "Use `Meta.extra_kwargs={'url': {'view_name': ...}}` instead.",
                PendingDeprecationWarning,
                stacklevel=3
            )
            kwargs = extra_kwargs.get(api_settings.URL_FIELD_NAME, {})
            kwargs['view_name'] = view_name
            extra_kwargs[api_settings.URL_FIELD_NAME] = kwargs

        lookup_field = getattr(self.Meta, 'lookup_field', None)
        if lookup_field is not None:
            warnings.warn(
                "The `Meta.lookup_field` option is pending deprecation. "
                "Use `Meta.extra_kwargs={'url': {'lookup_field': ...}}` instead.",
                PendingDeprecationWarning,
                stacklevel=3
            )
            kwargs = extra_kwargs.get(api_settings.URL_FIELD_NAME, {})
            kwargs['lookup_field'] = lookup_field
            extra_kwargs[api_settings.URL_FIELD_NAME] = kwargs

        return extra_kwargs

    def _get_default_field_names(self, declared_fields, model_info):
        return (
            [model_info.pk.name] +
            list(declared_fields.keys()) +
            list(model_info.fields.keys()) +
            list(model_info.forward_relations.keys())
        )

    def _get_nested_class(self, nested_depth, relation_info):
        class NestedSerializer(ModelSerializer):
            class Meta:
                model = relation_info.related
                depth = nested_depth

        return NestedSerializer


class HyperlinkedModelSerializer(ModelSerializer):
    """
    A type of `ModelSerializer` that uses hyperlinked relationships instead
    of primary key relationships. Specifically:

    * A 'url' field is included instead of the 'id' field.
    * Relationships to other instances are hyperlinks, instead of primary keys.
    """
    _related_class = HyperlinkedRelatedField

    def _get_default_field_names(self, declared_fields, model_info):
        return (
            [api_settings.URL_FIELD_NAME] +
            list(declared_fields.keys()) +
            list(model_info.fields.keys()) +
            list(model_info.forward_relations.keys())
        )

    def _get_nested_class(self, nested_depth, relation_info):
        class NestedSerializer(HyperlinkedModelSerializer):
            class Meta:
                model = relation_info.related
                depth = nested_depth

        return NestedSerializer<|MERGE_RESOLUTION|>--- conflicted
+++ resolved
@@ -630,12 +630,8 @@
     #     ...
     #     address = serializer.CharField('profile.address')
     assert not any(
-<<<<<<< HEAD
         '.' in field.source and (key in validated_data) and (field.read_only is not True)
-=======
-        '.' in field.source and (key in validated_data)
         and isinstance(validated_data[key], (list, dict))
->>>>>>> dd712a1c
         for key, field in serializer.fields.items()
     ), (
         'The `.{method_name}()` method does not support writable dotted-source '
