from __future__ import unicode_literals
import copy
import datetime
import types
from decimal import Decimal
from django.core.paginator import Page
from django.db import models
from django.forms import widgets
from django.utils.datastructures import SortedDict
from rest_framework.compat import get_concrete_model, six

# Note: We do the following so that users of the framework can use this style:
#
#     example_field = serializers.CharField(...)
#
# This helps keep the seperation between model fields, form fields, and
# serializer fields more explicit.

from rest_framework.relations import *
from rest_framework.fields import *


class DictWithMetadata(dict):
    """
    A dict-like object, that can have additional properties attached.
    """
    def __getstate__(self):
        """
        Used by pickle (e.g., caching).
        Overriden to remove the metadata from the dict, since it shouldn't be
        pickled and may in some instances be unpickleable.
        """
        return dict(self)


class SortedDictWithMetadata(SortedDict):
    """
    A sorted dict-like object, that can have additional properties attached.
    """
    def __getstate__(self):
        """
        Used by pickle (e.g., caching).
        Overriden to remove the metadata from the dict, since it shouldn't be
        pickle and may in some instances be unpickleable.
        """
        return SortedDict(self).__dict__


def _is_protected_type(obj):
    """
    True if the object is a native datatype that does not need to
    be serialized further.
    """
    return isinstance(obj, (
        types.NoneType,
        int, long,
        datetime.datetime, datetime.date, datetime.time,
        float, Decimal,
        basestring)
    )


def _get_declared_fields(bases, attrs):
    """
    Create a list of serializer field instances from the passed in 'attrs',
    plus any fields on the base classes (in 'bases').

    Note that all fields from the base classes are used.
    """
    fields = [(field_name, attrs.pop(field_name))
              for field_name, obj in list(six.iteritems(attrs))
              if isinstance(obj, Field)]
    fields.sort(key=lambda x: x[1].creation_counter)

    # If this class is subclassing another Serializer, add that Serializer's
    # fields.  Note that we loop over the bases in *reverse*. This is necessary
    # in order to maintain the correct order of fields.
    for base in bases[::-1]:
        if hasattr(base, 'base_fields'):
            fields = list(base.base_fields.items()) + fields

    return SortedDict(fields)


class SerializerMetaclass(type):
    def __new__(cls, name, bases, attrs):
        attrs['base_fields'] = _get_declared_fields(bases, attrs)
        return super(SerializerMetaclass, cls).__new__(cls, name, bases, attrs)


class SerializerOptions(object):
    """
    Meta class options for Serializer
    """
    def __init__(self, meta):
        self.depth = getattr(meta, 'depth', 0)
        self.fields = getattr(meta, 'fields', ())
        self.exclude = getattr(meta, 'exclude', ())


class BaseSerializer(WritableField):
    """
    This is the Serializer implementation.
    We need to implement it as `BaseSerializer` due to metaclass magicks.
    """
    class Meta(object):
        pass

    _options_class = SerializerOptions
    _dict_class = SortedDictWithMetadata

    def __init__(self, instance=None, data=None, files=None,
                 context=None, partial=False, many=None, source=None):
        super(BaseSerializer, self).__init__(source=source)
        self.opts = self._options_class(self.Meta)
        self.parent = None
        self.root = None
        self.partial = partial
        self.many = many

        self.context = context or {}

        self.init_data = data
        self.init_files = files
        self.object = instance
        self.fields = self.get_fields()

        self._data = None
        self._files = None
        self._errors = None
        self._delete = False

    #####
    # Methods to determine which fields to use when (de)serializing objects.

    def get_default_fields(self):
        """
        Return the complete set of default fields for the object, as a dict.
        """
        return {}

    def get_fields(self):
        """
        Returns the complete set of fields for the object as a dict.

        This will be the set of any explicitly declared fields,
        plus the set of fields returned by get_default_fields().
        """
        ret = SortedDict()

        # Get the explicitly declared fields
        base_fields = copy.deepcopy(self.base_fields)
        for key, field in base_fields.items():
            ret[key] = field

        # Add in the default fields
        default_fields = self.get_default_fields()
        for key, val in default_fields.items():
            if key not in ret:
                ret[key] = val

        # If 'fields' is specified, use those fields, in that order.
        if self.opts.fields:
            assert isinstance(self.opts.fields, (list, tuple)), '`include` must be a list or tuple'
            new = SortedDict()
            for key in self.opts.fields:
                new[key] = ret[key]
            ret = new

        # Remove anything in 'exclude'
        if self.opts.exclude:
            assert isinstance(self.opts.fields, (list, tuple)), '`exclude` must be a list or tuple'
            for key in self.opts.exclude:
                ret.pop(key, None)

        for key, field in ret.items():
            field.initialize(parent=self, field_name=key)

        return ret

    #####
    # Field methods - used when the serializer class is itself used as a field.

    def initialize(self, parent, field_name):
        """
        Same behaviour as usual Field, except that we need to keep track
        of state so that we can deal with handling maximum depth.
        """
        super(BaseSerializer, self).initialize(parent, field_name)
        if parent.opts.depth:
            self.opts.depth = parent.opts.depth - 1

    #####
    # Methods to convert or revert from objects <--> primitive representations.

    def get_field_key(self, field_name):
        """
        Return the key that should be used for a given field.
        """
        return field_name

    def restore_fields(self, data, files):
        """
        Core of deserialization, together with `restore_object`.
        Converts a dictionary of data into a dictionary of deserialized fields.
        """
        reverted_data = {}

        if data is not None and not isinstance(data, dict):
            self._errors['non_field_errors'] = ['Invalid data']
            return None

        for field_name, field in self.fields.items():
            field.initialize(parent=self, field_name=field_name)
            try:
                field.field_from_native(data, files, field_name, reverted_data)
            except ValidationError as err:
                if hasattr(err, 'message_dict'):
                    self._errors[field_name] = [err.message_dict]
                else:
                    self._errors[field_name] = list(err.messages)

        return reverted_data

    def perform_validation(self, attrs):
        """
        Run `validate_<fieldname>()` and `validate()` methods on the serializer
        """
        for field_name, field in self.fields.items():
            if field_name in self._errors:
                continue
            try:
                validate_method = getattr(self, 'validate_%s' % field_name, None)
                if validate_method:
                    source = field.source or field_name
                    attrs = validate_method(attrs, source)
            except ValidationError as err:
                self._errors[field_name] = self._errors.get(field_name, []) + list(err.messages)

        # If there are already errors, we don't run .validate() because
        # field-validation failed and thus `attrs` may not be complete.
        # which in turn can cause inconsistent validation errors.
        if not self._errors:
            try:
                attrs = self.validate(attrs)
            except ValidationError as err:
                if hasattr(err, 'message_dict'):
                    for field_name, error_messages in err.message_dict.items():
                        self._errors[field_name] = self._errors.get(field_name, []) + list(error_messages)
                elif hasattr(err, 'messages'):
                    self._errors['non_field_errors'] = err.messages

        return attrs

    def validate(self, attrs):
        """
        Stub method, to be overridden in Serializer subclasses
        """
        return attrs

    def restore_object(self, attrs, instance=None):
        """
        Deserialize a dictionary of attributes into an object instance.
        You should override this method to control how deserialized objects
        are instantiated.
        """
        if instance is not None:
            instance.update(attrs)
            return instance
        return attrs

    def to_native(self, obj):
        """
        Serialize objects -> primitives.
        """
        ret = self._dict_class()
        ret.fields = {}

        for field_name, field in self.fields.items():
            field.initialize(parent=self, field_name=field_name)
            key = self.get_field_key(field_name)
            value = field.field_to_native(obj, field_name)
            ret[key] = value
            ret.fields[key] = field
        return ret

    def from_native(self, data, files):
        """
        Deserialize primitives -> objects.
        """
        self._errors = {}
        if data is not None or files is not None:
            attrs = self.restore_fields(data, files)
            attrs = self.perform_validation(attrs)
        else:
            self._errors['non_field_errors'] = ['No input provided']

        if not self._errors:
            return self.restore_object(attrs, instance=getattr(self, 'object', None))

    def field_to_native(self, obj, field_name):
        """
        Override default so that we can apply ModelSerializer as a nested
        field to relationships.
        """
        if self.source == '*':
            return self.to_native(obj)

        try:
            if self.source:
                for component in self.source.split('.'):
                    obj = getattr(obj, component)
                    if is_simple_callable(obj):
                        obj = obj()
            else:
                obj = getattr(obj, field_name)
                if is_simple_callable(obj):
                    obj = obj()
        except ObjectDoesNotExist:
            return None

        # If the object has an "all" method, assume it's a relationship
        if is_simple_callable(getattr(obj, 'all', None)):
            return [self.to_native(item) for item in obj.all()]

        if obj is None:
            return None

        if self.many is not None:
            many = self.many
        else:
            many = hasattr(obj, '__iter__') and not isinstance(obj, (Page, dict, six.text_type))

        if many:
            return [self.to_native(item) for item in obj]
        return self.to_native(obj)

    @property
    def errors(self):
        """
        Run deserialization and return error data,
        setting self.object if no errors occurred.
        """
        if self._errors is None:
            data, files = self.init_data, self.init_files

            if self.many is not None:
                many = self.many
            else:
                many = hasattr(data, '__iter__') and not isinstance(data, (Page, dict, six.text_type))
                if many:
                    warnings.warn('Implict list/queryset serialization is due to be deprecated. '
                                  'Use the `many=True` flag when instantiating the serializer.',
                                  PendingDeprecationWarning, stacklevel=3)

            if many:
                ret = []
                errors = []
                for item in data:
                    ret.append(self.from_native(item, None))
                    errors.append(self._errors)
                self._errors = any(errors) and errors or []
            else:
                ret = self.from_native(data, files)

            if not self._errors:
                self.object = ret

        return self._errors

    def is_valid(self):
        return not self.errors

    @property
    def data(self):
        """
        Returns the serialized data on the serializer.
        """
        if self._data is None:
            obj = self.object

            if self.many is not None:
                many = self.many
            else:
                many = hasattr(obj, '__iter__') and not isinstance(obj, (Page, dict))
                if many:
                    warnings.warn('Implict list/queryset serialization is due to be deprecated. '
                                  'Use the `many=True` flag when instantiating the serializer.',
                                  PendingDeprecationWarning, stacklevel=2)

            if many:
                self._data = [self.to_native(item) for item in obj]
            else:
                self._data = self.to_native(obj)

        return self._data

    def save_object(self, obj):
        obj.save()

    def save(self):
        """
        Save the deserialized object and return it.
        """
        if isinstance(self.object, list):
            [self.save_object(item) for item in self.object]
        else:
            self.save_object(self.object)
        return self.object


class Serializer(six.with_metaclass(SerializerMetaclass, BaseSerializer)):
    pass


class ModelSerializerOptions(SerializerOptions):
    """
    Meta class options for ModelSerializer
    """
    def __init__(self, meta):
        super(ModelSerializerOptions, self).__init__(meta)
        self.model = getattr(meta, 'model', None)
        self.read_only_fields = getattr(meta, 'read_only_fields', ())


class ModelSerializer(Serializer):
    """
    A serializer that deals with model instances and querysets.
    """
    _options_class = ModelSerializerOptions

    field_mapping = {
        models.AutoField: IntegerField,
        models.FloatField: FloatField,
        models.IntegerField: IntegerField,
        models.PositiveIntegerField: IntegerField,
        models.SmallIntegerField: IntegerField,
        models.PositiveSmallIntegerField: IntegerField,
        models.DateTimeField: DateTimeField,
        models.DateField: DateField,
        models.TimeField: TimeField,
        models.EmailField: EmailField,
        models.CharField: CharField,
        models.URLField: URLField,
        models.SlugField: SlugField,
        models.TextField: CharField,
        models.CommaSeparatedIntegerField: CharField,
        models.BooleanField: BooleanField,
        models.FileField: FileField,
        models.ImageField: ImageField,
    }

    def field_from_native(self, data, files, field_name, into):
        if self.read_only:
            return

        try:
            value = data[field_name]
        except KeyError:
            if self.required:
                raise ValidationError(self.error_messages['required'])
            return

        if self.parent.object:
            # Set the serializer object if it exists
            obj = getattr(self.parent.object, field_name)
            self.object = obj

        if value in (None, ''):
            self._delete = True
            into[(self.source or field_name)] = self
        else:
            obj = self.from_native(value, files)
            if not self._errors:
                self.object = obj
                into[self.source or field_name] = self
            else:
                # Propagate errors up to our parent
                raise ValidationError(self._errors)

    def get_default_fields(self):
        """
        Return all the fields that should be serialized for the model.
        """

        cls = self.opts.model
        assert cls is not None, \
                "Serializer class '%s' is missing 'model' Meta option" % self.__class__.__name__
        opts = get_concrete_model(cls)._meta
        pk_field = opts.pk
        # while pk_field.rel:
        #     pk_field = pk_field.rel.to._meta.pk
        fields = [pk_field]
        fields += [field for field in opts.fields if field.serialize]
        fields += [field for field in opts.many_to_many if field.serialize]

        ret = SortedDict()
        nested = bool(self.opts.depth)
        is_pk = True  # First field in the list is the pk

        for model_field in fields:
            if is_pk:
                field = self.get_pk_field(model_field)
                is_pk = False
            elif model_field.rel and nested:
                field = self.get_nested_field(model_field)
            elif model_field.rel:
                to_many = isinstance(model_field,
                                     models.fields.related.ManyToManyField)
                field = self.get_related_field(model_field, to_many=to_many)
            else:
                field = self.get_field(model_field)

            if field:
                ret[model_field.name] = field

        for field_name in self.opts.read_only_fields:
            assert field_name in ret, \
                "read_only_fields on '%s' included invalid item '%s'" % \
                (self.__class__.__name__, field_name)
            ret[field_name].read_only = True

        return ret

    def get_pk_field(self, model_field):
        """
        Returns a default instance of the pk field.
        """
        return self.get_field(model_field)

    def get_nested_field(self, model_field):
        """
        Creates a default instance of a nested relational field.
        """
        class NestedModelSerializer(ModelSerializer):
            class Meta:
                model = model_field.rel.to
        return NestedModelSerializer()

    def get_related_field(self, model_field, to_many=False):
        """
        Creates a default instance of a flat relational field.
        """
        # TODO: filter queryset using:
        # .using(db).complex_filter(self.rel.limit_choices_to)
        kwargs = {
            'required': not(model_field.null or model_field.blank),
            'queryset': model_field.rel.to._default_manager,
            'many': to_many
        }

        return PrimaryKeyRelatedField(**kwargs)

    def get_field(self, model_field):
        """
        Creates a default instance of a basic non-relational field.
        """
        kwargs = {}
        has_default = model_field.has_default()

        if model_field.null or model_field.blank or has_default:
            kwargs['required'] = False

        if isinstance(model_field, models.AutoField) or not model_field.editable:
            kwargs['read_only'] = True

        if has_default:
            kwargs['default'] = model_field.get_default()

        if issubclass(model_field.__class__, models.TextField):
            kwargs['widget'] = widgets.Textarea

        # TODO: TypedChoiceField?
        if model_field.flatchoices:  # This ModelField contains choices
            kwargs['choices'] = model_field.flatchoices
            return ChoiceField(**kwargs)

        try:
            return self.field_mapping[model_field.__class__](**kwargs)
        except KeyError:
            return ModelField(model_field=model_field, **kwargs)

    def get_validation_exclusions(self):
        """
        Return a list of field names to exclude from model validation.
        """
        cls = self.opts.model
        opts = get_concrete_model(cls)._meta
        exclusions = [field.name for field in opts.fields + opts.many_to_many]
        for field_name, field in self.fields.items():
            field_name = field.source or field_name
            if field_name in exclusions and not field.read_only:
                exclusions.remove(field_name)
        return exclusions

    def full_clean(self, instance):
        """
        Perform Django's full_clean, and populate the `errors` dictionary
        if any validation errors occur.

        Note that we don't perform this inside the `.restore_object()` method,
        so that subclasses can override `.restore_object()`, and still get
        the full_clean validation checking.
        """
        try:
            instance.full_clean(exclude=self.get_validation_exclusions())
        except ValidationError as err:
            self._errors = err.message_dict
            return None
        return instance

    def restore_object(self, attrs, instance=None):
        """
        Restore the model instance.
        """
        self.m2m_data = {}
        self.related_data = {}

        # Reverse fk relations
        for (obj, model) in self.opts.model._meta.get_all_related_objects_with_model():
            field_name = obj.field.related_query_name()
            if field_name in attrs:
                self.related_data[field_name] = attrs.pop(field_name)

        # Reverse m2m relations
        for (obj, model) in self.opts.model._meta.get_all_related_m2m_objects_with_model():
            field_name = obj.field.related_query_name()
            if field_name in attrs:
                self.m2m_data[field_name] = attrs.pop(field_name)

        # Forward m2m relations
        for field in self.opts.model._meta.many_to_many:
            if field.name in attrs:
                self.m2m_data[field.name] = attrs.pop(field.name)

        if instance is not None:
            for key, val in attrs.items():
                setattr(instance, key, val)

        else:
            instance = self.opts.model(**attrs)

        return instance

    def from_native(self, data, files):
        """
        Override the default method to also include model field validation.
        """
        instance = super(ModelSerializer, self).from_native(data, files)
        if instance:
            return self.full_clean(instance)

<<<<<<< HEAD
    def _save(self, parent=None, fk_field=None):
        if self._delete:
            self.object.delete()
            return

        if parent and fk_field:
            setattr(self.object, fk_field, parent)

        self.object.save()
=======
    def save_object(self, obj):
        """
        Save the deserialized object and return it.
        """
        obj.save()
>>>>>>> 239758e0

        if getattr(self, 'm2m_data', None):
            for accessor_name, object_list in self.m2m_data.items():
                setattr(self.object, accessor_name, object_list)
            self.m2m_data = {}

        if getattr(self, 'related_data', None):
            for accessor_name, object_list in self.related_data.items():
                if isinstance(object_list, ModelSerializer):
                    fk_field = self.object._meta.get_field_by_name(accessor_name)[0].field.name
                    object_list._save(parent=self.object, fk_field=fk_field)
                else:
                    setattr(self.object, accessor_name, object_list)
            self.related_data = {}
<<<<<<< HEAD
            
    def save(self):
        """
        Save the deserialized object and return it.
        """
        self._save()
        return self.object
=======
>>>>>>> 239758e0


class HyperlinkedModelSerializerOptions(ModelSerializerOptions):
    """
    Options for HyperlinkedModelSerializer
    """
    def __init__(self, meta):
        super(HyperlinkedModelSerializerOptions, self).__init__(meta)
        self.view_name = getattr(meta, 'view_name', None)


class HyperlinkedModelSerializer(ModelSerializer):
    """
    A subclass of ModelSerializer that uses hyperlinked relationships,
    instead of primary key relationships.
    """
    _options_class = HyperlinkedModelSerializerOptions
    _default_view_name = '%(model_name)s-detail'

    url = HyperlinkedIdentityField()

    def __init__(self, *args, **kwargs):
        super(HyperlinkedModelSerializer, self).__init__(*args, **kwargs)
        if self.opts.view_name is None:
            self.opts.view_name = self._get_default_view_name(self.opts.model)

    def _get_default_view_name(self, model):
        """
        Return the view name to use if 'view_name' is not specified in 'Meta'
        """
        model_meta = model._meta
        format_kwargs = {
            'app_label': model_meta.app_label,
            'model_name': model_meta.object_name.lower()
        }
        return self._default_view_name % format_kwargs

    def get_pk_field(self, model_field):
        return None

    def get_related_field(self, model_field, to_many):
        """
        Creates a default instance of a flat relational field.
        """
        # TODO: filter queryset using:
        # .using(db).complex_filter(self.rel.limit_choices_to)
        rel = model_field.rel.to
        kwargs = {
            'required': not(model_field.null or model_field.blank),
            'queryset': rel._default_manager,
            'view_name': self._get_default_view_name(rel),
            'many': to_many
        }
        return HyperlinkedRelatedField(**kwargs)<|MERGE_RESOLUTION|>--- conflicted
+++ resolved
@@ -650,23 +650,18 @@
         if instance:
             return self.full_clean(instance)
 
-<<<<<<< HEAD
-    def _save(self, parent=None, fk_field=None):
+    def save_object(self, obj, parent=None, fk_field=None):
+        """
+        Save the deserialized object and return it.
+        """
         if self._delete:
-            self.object.delete()
+            obj.delete()
             return
 
         if parent and fk_field:
-            setattr(self.object, fk_field, parent)
-
-        self.object.save()
-=======
-    def save_object(self, obj):
-        """
-        Save the deserialized object and return it.
-        """
+            setattr(obj, fk_field, parent)
+
         obj.save()
->>>>>>> 239758e0
 
         if getattr(self, 'm2m_data', None):
             for accessor_name, object_list in self.m2m_data.items():
@@ -677,20 +672,10 @@
             for accessor_name, object_list in self.related_data.items():
                 if isinstance(object_list, ModelSerializer):
                     fk_field = self.object._meta.get_field_by_name(accessor_name)[0].field.name
-                    object_list._save(parent=self.object, fk_field=fk_field)
+                    object_list.save_object(object_list.object, parent=self.object, fk_field=fk_field)
                 else:
                     setattr(self.object, accessor_name, object_list)
             self.related_data = {}
-<<<<<<< HEAD
-            
-    def save(self):
-        """
-        Save the deserialized object and return it.
-        """
-        self._save()
-        return self.object
-=======
->>>>>>> 239758e0
 
 
 class HyperlinkedModelSerializerOptions(ModelSerializerOptions):
