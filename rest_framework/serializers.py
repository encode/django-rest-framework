--- conflicted
+++ resolved
@@ -187,14 +187,9 @@
     batch_mode = BATCH_UPDATE
 
     def __init__(self, instance=None, data=None, files=None,
-<<<<<<< HEAD
-                 context=None, partial=False, many=None,
+                 context=None, partial=False, many=False,
                  batch_mode=None, **kwargs):
         allow_add_remove = kwargs.pop('allow_add_remove', None)
-=======
-                 context=None, partial=False, many=False,
-                 allow_add_remove=False, **kwargs):
->>>>>>> 15c2c58b
         super(BaseSerializer, self).__init__(**kwargs)
         self.opts = self._options_class(self.Meta)
         self.parent = None
