--- conflicted
+++ resolved
@@ -948,21 +948,11 @@
                 m2m_data[field_name] = attrs.pop(field_name)
 
         # Forward m2m relations
-<<<<<<< HEAD
-        for field in meta.many_to_many:
-=======
         for field in meta.many_to_many + meta.virtual_fields:
             if isinstance(field, GenericForeignKey):
                 continue
->>>>>>> d8fb81ce
             if field.name in attrs:
                 m2m_data[field.name] = attrs.pop(field.name)
-
-        # Virtual m2m relations
-        # This is mostly for GenericRelations
-        for field in meta.virtual_fields:
-            if field.name in attrs:
-                virtual_m2m_data[field.name] = attrs.pop(field.name)
 
         # Nested forward relations - These need to be marked so we can save
         # them before saving the parent model instance.
@@ -986,7 +976,6 @@
         # at the point of save.
         instance._related_data = related_data
         instance._m2m_data = m2m_data
-        instance._virtual_m2m_data = virtual_m2m_data
         instance._nested_forward_relations = nested_forward_relations
 
         return instance
@@ -1018,13 +1007,6 @@
                 # We need to save m2m data before linking the objects together
                 [self.save_object(o) for o in object_list]
                 setattr(obj, accessor_name, object_list)
-            del(obj._m2m_data)
-
-        if getattr(obj, '_virtual_m2m_data', None):
-            for accessor_name, object_list in obj._virtual_m2m_data.items():
-                # In case of GenericRelation, we have a FK as constraint
-                setattr(obj, accessor_name, object_list)
-                [self.save_object(o) for o in object_list]
             del(obj._m2m_data)
 
         if getattr(obj, '_related_data', None):
