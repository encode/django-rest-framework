
from __future__ import unicode_literals

from django.core.exceptions import ObjectDoesNotExist, ValidationError
from django.core.urlresolvers import resolve, get_script_prefix
from django import forms
from django.forms import widgets
from django.forms.models import ModelChoiceIterator
from django.utils.translation import ugettext_lazy as _
from rest_framework.fields import Field, WritableField
from rest_framework.reverse import reverse
<<<<<<< HEAD
from urlparse import urlparse
import warnings
=======
from rest_framework.compat import urlparse
from rest_framework.compat import smart_text
>>>>>>> 97f2b994

##### Relational fields #####


# Not actually Writable, but subclasses may need to be.
class RelatedField(WritableField):
    """
    Base class for related model fields.

    This represents a relationship using the unicode representation of the target.
    """
    widget = widgets.Select
    many_widget = widgets.SelectMultiple
    form_field_class = forms.ChoiceField
    many_form_field_class = forms.MultipleChoiceField

    cache_choices = False
    empty_label = None
    read_only = True
    many = False

    def __init__(self, *args, **kwargs):

        # 'null' is to be deprecated in favor of 'required'
        if 'null' in kwargs:
            warnings.warn('The `null` keyword argument is due to be deprecated. '
                          'Use the `required` keyword argument instead.',
                          PendingDeprecationWarning, stacklevel=2)
            kwargs['required'] = not kwargs.pop('null')

        self.queryset = kwargs.pop('queryset', None)
        self.many = kwargs.pop('many', self.many)
        if self.many:
            self.widget = self.many_widget
            self.form_field_class = self.many_form_field_class

        kwargs['read_only'] = kwargs.pop('read_only', self.read_only)
        super(RelatedField, self).__init__(*args, **kwargs)

    def initialize(self, parent, field_name):
        super(RelatedField, self).initialize(parent, field_name)
        if self.queryset is None and not self.read_only:
            try:
                manager = getattr(self.parent.opts.model, self.source or field_name)
                if hasattr(manager, 'related'):  # Forward
                    self.queryset = manager.related.model._default_manager.all()
                else:  # Reverse
                    self.queryset = manager.field.rel.to._default_manager.all()
            except:
                raise
                msg = ('Serializer related fields must include a `queryset`' +
                       ' argument or set `read_only=True')
                raise Exception(msg)

    ### We need this stuff to make form choices work...

    def prepare_value(self, obj):
        return self.to_native(obj)

    def label_from_instance(self, obj):
        """
        Return a readable representation for use with eg. select widgets.
        """
        desc = smart_text(obj)
        ident = smart_text(self.to_native(obj))
        if desc == ident:
            return desc
        return "%s - %s" % (desc, ident)

    def _get_queryset(self):
        return self._queryset

    def _set_queryset(self, queryset):
        self._queryset = queryset
        self.widget.choices = self.choices

    queryset = property(_get_queryset, _set_queryset)

    def _get_choices(self):
        # If self._choices is set, then somebody must have manually set
        # the property self.choices. In this case, just return self._choices.
        if hasattr(self, '_choices'):
            return self._choices

        # Otherwise, execute the QuerySet in self.queryset to determine the
        # choices dynamically. Return a fresh ModelChoiceIterator that has not been
        # consumed. Note that we're instantiating a new ModelChoiceIterator *each*
        # time _get_choices() is called (and, thus, each time self.choices is
        # accessed) so that we can ensure the QuerySet has not been consumed. This
        # construct might look complicated but it allows for lazy evaluation of
        # the queryset.
        return ModelChoiceIterator(self)

    def _set_choices(self, value):
        # Setting choices also sets the choices on the widget.
        # choices can be any iterable, but we call list() on it because
        # it will be consumed more than once.
        self._choices = self.widget.choices = list(value)

    choices = property(_get_choices, _set_choices)

    ### Regular serializer stuff...

    def field_to_native(self, obj, field_name):
        try:
            value = getattr(obj, self.source or field_name)
        except ObjectDoesNotExist:
            return None

        if value is None:
            return None

        if self.many:
            return [self.to_native(item) for item in value.all()]
        return self.to_native(value)

    def field_from_native(self, data, files, field_name, into):
        if self.read_only:
            return

        try:
            if self.many:
                try:
                    # Form data
                    value = data.getlist(field_name)
                    if value == [''] or value == []:
                        raise KeyError
                except AttributeError:
                    # Non-form data
                    value = data[field_name]
            else:
                value = data[field_name]
        except KeyError:
            if self.partial:
                return
            value = [] if self.many else None

        if value in (None, '') and self.required:
            raise ValidationError(self.error_messages['required'])
        elif value in (None, ''):
            into[(self.source or field_name)] = None
        elif self.many:
            into[(self.source or field_name)] = [self.from_native(item) for item in value]
        else:
            into[(self.source or field_name)] = self.from_native(value)


### PrimaryKey relationships

class PrimaryKeyRelatedField(RelatedField):
    """
    Represents a relationship as a pk value.
    """
    read_only = False

    default_error_messages = {
        'does_not_exist': _("Invalid pk '%s' - object does not exist."),
        'incorrect_type': _('Incorrect type.  Expected pk value, received %s.'),
    }

    # TODO: Remove these field hacks...
    def prepare_value(self, obj):
        return self.to_native(obj.pk)

    def label_from_instance(self, obj):
        """
        Return a readable representation for use with eg. select widgets.
        """
        desc = smart_text(obj)
        ident = smart_text(self.to_native(obj.pk))
        if desc == ident:
            return desc
        return "%s - %s" % (desc, ident)

    # TODO: Possibly change this to just take `obj`, through prob less performant
    def to_native(self, pk):
        return pk

    def from_native(self, data):
        if self.queryset is None:
            raise Exception('Writable related fields must include a `queryset` argument')

        try:
            return self.queryset.get(pk=data)
        except ObjectDoesNotExist:
            msg = self.error_messages['does_not_exist'] % smart_text(data)
            raise ValidationError(msg)
        except (TypeError, ValueError):
            received = type(data).__name__
            msg = self.error_messages['incorrect_type'] % received
            raise ValidationError(msg)

    def field_to_native(self, obj, field_name):
        if self.many:
            # To-many relationship
            try:
                # Prefer obj.serializable_value for performance reasons
                queryset = obj.serializable_value(self.source or field_name)
            except AttributeError:
                # RelatedManager (reverse relationship)
                queryset = getattr(obj, self.source or field_name)

            # Forward relationship
            return [self.to_native(item.pk) for item in queryset.all()]

        # To-one relationship
        try:
            # Prefer obj.serializable_value for performance reasons
            pk = obj.serializable_value(self.source or field_name)
        except AttributeError:
            # RelatedObject (reverse relationship)
            try:
                pk = getattr(obj, self.source or field_name).pk
            except ObjectDoesNotExist:
                return None

<<<<<<< HEAD
=======
    default_error_messages = {
        'does_not_exist': _("Invalid pk '%s' - object does not exist."),
        'incorrect_type': _('Incorrect type.  Expected pk value, received %s.'),
    }

    def prepare_value(self, obj):
        return self.to_native(obj.pk)

    def label_from_instance(self, obj):
        """
        Return a readable representation for use with eg. select widgets.
        """
        desc = smart_text(obj)
        ident = smart_text(self.to_native(obj.pk))
        if desc == ident:
            return desc
        return "%s - %s" % (desc, ident)

    def to_native(self, pk):
        return pk

    def field_to_native(self, obj, field_name):
        try:
            # Prefer obj.serializable_value for performance reasons
            queryset = obj.serializable_value(self.source or field_name)
        except AttributeError:
            # RelatedManager (reverse relationship)
            queryset = getattr(obj, self.source or field_name)
            return [self.to_native(item.pk) for item in queryset.all()]
>>>>>>> 97f2b994
        # Forward relationship
        return self.to_native(pk)

<<<<<<< HEAD
=======
    def from_native(self, data):
        if self.queryset is None:
            raise Exception('Writable related fields must include a `queryset` argument')

        try:
            return self.queryset.get(pk=data)
        except ObjectDoesNotExist:
            msg = self.error_messages['does_not_exist'] % smart_text(data)
            raise ValidationError(msg)
        except (TypeError, ValueError):
            received = type(data).__name__
            msg = self.error_messages['incorrect_type'] % received
            raise ValidationError(msg)
>>>>>>> 97f2b994

### Slug relationships


class SlugRelatedField(RelatedField):
    """
    Represents a relationship using a unique field on the target.
    """
    read_only = False

    default_error_messages = {
        'does_not_exist': _("Object with %s=%s does not exist."),
        'invalid': _('Invalid value.'),
    }

    def __init__(self, *args, **kwargs):
        self.slug_field = kwargs.pop('slug_field', None)
        assert self.slug_field, 'slug_field is required'
        super(SlugRelatedField, self).__init__(*args, **kwargs)

    def to_native(self, obj):
        return getattr(obj, self.slug_field)

    def from_native(self, data):
        if self.queryset is None:
            raise Exception('Writable related fields must include a `queryset` argument')

        try:
            return self.queryset.get(**{self.slug_field: data})
        except ObjectDoesNotExist:
            raise ValidationError(self.error_messages['does_not_exist'] %
                                  (self.slug_field, smart_text(data)))
        except (TypeError, ValueError):
            msg = self.error_messages['invalid']
            raise ValidationError(msg)


### Hyperlinked relationships

class HyperlinkedRelatedField(RelatedField):
    """
    Represents a relationship using hyperlinking.
    """
    pk_url_kwarg = 'pk'
    slug_field = 'slug'
    slug_url_kwarg = None  # Defaults to same as `slug_field` unless overridden
    read_only = False

    default_error_messages = {
        'no_match': _('Invalid hyperlink - No URL match'),
        'incorrect_match': _('Invalid hyperlink - Incorrect URL match'),
        'configuration_error': _('Invalid hyperlink due to configuration error'),
        'does_not_exist': _("Invalid hyperlink - object does not exist."),
        'incorrect_type': _('Incorrect type.  Expected url string, received %s.'),
    }

    def __init__(self, *args, **kwargs):
        try:
            self.view_name = kwargs.pop('view_name')
        except:
            raise ValueError("Hyperlinked field requires 'view_name' kwarg")

        self.slug_field = kwargs.pop('slug_field', self.slug_field)
        default_slug_kwarg = self.slug_url_kwarg or self.slug_field
        self.pk_url_kwarg = kwargs.pop('pk_url_kwarg', self.pk_url_kwarg)
        self.slug_url_kwarg = kwargs.pop('slug_url_kwarg', default_slug_kwarg)

        self.format = kwargs.pop('format', None)
        super(HyperlinkedRelatedField, self).__init__(*args, **kwargs)

    def get_slug_field(self):
        """
        Get the name of a slug field to be used to look up by slug.
        """
        return self.slug_field

    def to_native(self, obj):
        view_name = self.view_name
        request = self.context.get('request', None)
        format = self.format or self.context.get('format', None)
        pk = getattr(obj, 'pk', None)
        if pk is None:
            return
        kwargs = {self.pk_url_kwarg: pk}
        try:
            return reverse(view_name, kwargs=kwargs, request=request, format=format)
        except:
            pass

        slug = getattr(obj, self.slug_field, None)

        if not slug:
            raise Exception('Could not resolve URL for field using view name "%s"' % view_name)

        kwargs = {self.slug_url_kwarg: slug}
        try:
            return reverse(view_name, kwargs=kwargs, request=request, format=format)
        except:
            pass

        kwargs = {self.pk_url_kwarg: obj.pk, self.slug_url_kwarg: slug}
        try:
            return reverse(view_name, kwargs=kwargs, request=request, format=format)
        except:
            pass

        raise Exception('Could not resolve URL for field using view name "%s"' % view_name)

    def from_native(self, value):
        # Convert URL -> model instance pk
        # TODO: Use values_list
        if self.queryset is None:
            raise Exception('Writable related fields must include a `queryset` argument')

        try:
            http_prefix = value.startswith('http:') or value.startswith('https:')
        except AttributeError:
            msg = self.error_messages['incorrect_type']
            raise ValidationError(msg % type(value).__name__)

        if http_prefix:
            # If needed convert absolute URLs to relative path
            value = urlparse.urlparse(value).path
            prefix = get_script_prefix()
            if value.startswith(prefix):
                value = '/' + value[len(prefix):]

        try:
            match = resolve(value)
        except:
            raise ValidationError(self.error_messages['no_match'])

        if match.view_name != self.view_name:
            raise ValidationError(self.error_messages['incorrect_match'])

        pk = match.kwargs.get(self.pk_url_kwarg, None)
        slug = match.kwargs.get(self.slug_url_kwarg, None)

        # Try explicit primary key.
        if pk is not None:
            queryset = self.queryset.filter(pk=pk)
        # Next, try looking up by slug.
        elif slug is not None:
            slug_field = self.get_slug_field()
            queryset = self.queryset.filter(**{slug_field: slug})
        # If none of those are defined, it's probably a configuation error.
        else:
            raise ValidationError(self.error_messages['configuration_error'])

        try:
            obj = queryset.get()
        except ObjectDoesNotExist:
            raise ValidationError(self.error_messages['does_not_exist'])
        except (TypeError, ValueError):
            msg = self.error_messages['incorrect_type']
            raise ValidationError(msg % type(value).__name__)

        return obj


class HyperlinkedIdentityField(Field):
    """
    Represents the instance, or a property on the instance, using hyperlinking.
    """
    pk_url_kwarg = 'pk'
    slug_field = 'slug'
    slug_url_kwarg = None  # Defaults to same as `slug_field` unless overridden
    read_only = True

    def __init__(self, *args, **kwargs):
        # TODO: Make view_name mandatory, and have the
        # HyperlinkedModelSerializer set it on-the-fly
        self.view_name = kwargs.pop('view_name', None)
        # Optionally the format of the target hyperlink may be specified
        self.format = kwargs.pop('format', None)

        self.slug_field = kwargs.pop('slug_field', self.slug_field)
        default_slug_kwarg = self.slug_url_kwarg or self.slug_field
        self.pk_url_kwarg = kwargs.pop('pk_url_kwarg', self.pk_url_kwarg)
        self.slug_url_kwarg = kwargs.pop('slug_url_kwarg', default_slug_kwarg)

        super(HyperlinkedIdentityField, self).__init__(*args, **kwargs)

    def field_to_native(self, obj, field_name):
        request = self.context.get('request', None)
        format = self.context.get('format', None)
        view_name = self.view_name or self.parent.opts.view_name
        kwargs = {self.pk_url_kwarg: obj.pk}

        # By default use whatever format is given for the current context
        # unless the target is a different type to the source.
        #
        # Eg. Consider a HyperlinkedIdentityField pointing from a json
        # representation to an html property of that representation...
        #
        # '/snippets/1/' should link to '/snippets/1/highlight/'
        # ...but...
        # '/snippets/1/.json' should link to '/snippets/1/highlight/.html'
        if format and self.format and self.format != format:
            format = self.format

        try:
            return reverse(view_name, kwargs=kwargs, request=request, format=format)
        except:
            pass

        slug = getattr(obj, self.slug_field, None)

        if not slug:
            raise Exception('Could not resolve URL for field using view name "%s"' % view_name)

        kwargs = {self.slug_url_kwarg: slug}
        try:
            return reverse(view_name, kwargs=kwargs, request=request, format=format)
        except:
            pass

        kwargs = {self.pk_url_kwarg: obj.pk, self.slug_url_kwarg: slug}
        try:
            return reverse(view_name, kwargs=kwargs, request=request, format=format)
        except:
            pass

        raise Exception('Could not resolve URL for field using view name "%s"' % view_name)


### Old-style many classes for backwards compat

class ManyRelatedField(RelatedField):
    def __init__(self, *args, **kwargs):
        warnings.warn('`ManyRelatedField()` is due to be deprecated. '
                      'Use `RelatedField(many=True)` instead.',
                       PendingDeprecationWarning, stacklevel=2)
        kwargs['many'] = True
        super(ManyRelatedField, self).__init__(*args, **kwargs)


class ManyPrimaryKeyRelatedField(PrimaryKeyRelatedField):
    def __init__(self, *args, **kwargs):
        warnings.warn('`ManyPrimaryKeyRelatedField()` is due to be deprecated. '
                      'Use `PrimaryKeyRelatedField(many=True)` instead.',
                       PendingDeprecationWarning, stacklevel=2)
        kwargs['many'] = True
        super(ManyPrimaryKeyRelatedField, self).__init__(*args, **kwargs)


class ManySlugRelatedField(SlugRelatedField):
    def __init__(self, *args, **kwargs):
        warnings.warn('`ManySlugRelatedField()` is due to be deprecated. '
                      'Use `SlugRelatedField(many=True)` instead.',
                       PendingDeprecationWarning, stacklevel=2)
        kwargs['many'] = True
        super(ManySlugRelatedField, self).__init__(*args, **kwargs)


class ManyHyperlinkedRelatedField(HyperlinkedRelatedField):
    def __init__(self, *args, **kwargs):
        warnings.warn('`ManyHyperlinkedRelatedField()` is due to be deprecated. '
                      'Use `HyperlinkedRelatedField(many=True)` instead.',
                       PendingDeprecationWarning, stacklevel=2)
        kwargs['many'] = True
        super(ManyHyperlinkedRelatedField, self).__init__(*args, **kwargs)<|MERGE_RESOLUTION|>--- conflicted
+++ resolved
@@ -9,13 +9,11 @@
 from django.utils.translation import ugettext_lazy as _
 from rest_framework.fields import Field, WritableField
 from rest_framework.reverse import reverse
-<<<<<<< HEAD
 from urlparse import urlparse
-import warnings
-=======
 from rest_framework.compat import urlparse
 from rest_framework.compat import smart_text
->>>>>>> 97f2b994
+import warnings
+
 
 ##### Relational fields #####
 
@@ -231,58 +229,11 @@
                 pk = getattr(obj, self.source or field_name).pk
             except ObjectDoesNotExist:
                 return None
-
-<<<<<<< HEAD
-=======
-    default_error_messages = {
-        'does_not_exist': _("Invalid pk '%s' - object does not exist."),
-        'incorrect_type': _('Incorrect type.  Expected pk value, received %s.'),
-    }
-
-    def prepare_value(self, obj):
-        return self.to_native(obj.pk)
-
-    def label_from_instance(self, obj):
-        """
-        Return a readable representation for use with eg. select widgets.
-        """
-        desc = smart_text(obj)
-        ident = smart_text(self.to_native(obj.pk))
-        if desc == ident:
-            return desc
-        return "%s - %s" % (desc, ident)
-
-    def to_native(self, pk):
-        return pk
-
-    def field_to_native(self, obj, field_name):
-        try:
-            # Prefer obj.serializable_value for performance reasons
-            queryset = obj.serializable_value(self.source or field_name)
-        except AttributeError:
-            # RelatedManager (reverse relationship)
-            queryset = getattr(obj, self.source or field_name)
-            return [self.to_native(item.pk) for item in queryset.all()]
->>>>>>> 97f2b994
+            return self.to_native(obj.pk)
+
         # Forward relationship
         return self.to_native(pk)
 
-<<<<<<< HEAD
-=======
-    def from_native(self, data):
-        if self.queryset is None:
-            raise Exception('Writable related fields must include a `queryset` argument')
-
-        try:
-            return self.queryset.get(pk=data)
-        except ObjectDoesNotExist:
-            msg = self.error_messages['does_not_exist'] % smart_text(data)
-            raise ValidationError(msg)
-        except (TypeError, ValueError):
-            received = type(data).__name__
-            msg = self.error_messages['incorrect_type'] % received
-            raise ValidationError(msg)
->>>>>>> 97f2b994
 
 ### Slug relationships
 
