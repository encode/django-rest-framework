--- conflicted
+++ resolved
@@ -98,17 +98,11 @@
     """
     forward_relations = OrderedDict()
     for field in [field for field in opts.fields if field.serialize and field.rel]:
-
         forward_relations[field.name] = RelationInfo(
             model_field=field,
             related_model=_resolve_model(field.rel.to),
             to_many=False,
-<<<<<<< HEAD
             to_field=get_to_field(field),
-=======
-            # to_fields is an array but django lets you only set one to_field
-            to_field=field.to_fields[0] if len(field.to_fields) else None,
->>>>>>> 8096997f
             has_through_model=False
         )
 
@@ -144,11 +138,7 @@
             model_field=None,
             related_model=related,
             to_many=relation.field.rel.multiple,
-<<<<<<< HEAD
             to_field=get_to_field(relation.field),
-=======
-            to_field=relation.field.to_fields[0] if len(relation.field.to_fields) else None,
->>>>>>> 8096997f
             has_through_model=False
         )
 
