--- conflicted
+++ resolved
@@ -108,20 +108,12 @@
 
     def as_form_field(self):
         values = {}
-<<<<<<< HEAD
         if self.value:
             for key, value in self.value.items():
                 if isinstance(value, (list, dict)):
                     values[key] = value
                 else:
-                    values[key] = '' if value is None else force_text(value)
-=======
-        for key, value in self.value.items():
-            if isinstance(value, (list, dict)):
-                values[key] = value
-            else:
-                values[key] = '' if (value is None or value is False) else force_text(value)
->>>>>>> d0352ae6
+                    values[key] = '' if (value is None or value is False) else force_text(value)
         return self.__class__(self._field, values, self.errors, self._prefix)
 
 
