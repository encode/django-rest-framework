"""
Provides generic filtering backends that can be used to filter the results
returned by list views.
"""
from __future__ import unicode_literals

import operator
import warnings
from functools import reduce

from django.core.exceptions import ImproperlyConfigured
from django.db import models
from django.db.models.constants import LOOKUP_SEP
from django.template import loader
from django.utils import six
from django.utils.translation import ugettext_lazy as _

from rest_framework.compat import (
<<<<<<< HEAD
    coreapi, crispy_forms, distinct, django_filters, guardian, template_render
=======
    distinct, django_filters, guardian, template_render
>>>>>>> abebd483
)
from rest_framework.settings import api_settings


class BaseFilterBackend(object):
    """
    A base class from which all filter backend classes should inherit.
    """

    def filter_queryset(self, request, queryset, view):
        """
        Return a filtered queryset.
        """
        raise NotImplementedError(".filter_queryset() must be overridden.")

    def get_schema_fields(self, view):
        assert coreapi is not None, 'coreapi must be installed to use `get_schema_fields()`'
        return []


class DjangoFilterBackend(BaseFilterBackend):
    """
    A filter backend that uses django-filter.
    """
    def __new__(cls, *args, **kwargs):
        assert django_filters, 'Using DjangoFilterBackend, but django-filter is not installed'
        assert django_filters.VERSION >= (0, 15, 0), 'django-filter 0.15.0 and above is required'

        warnings.warn(
            "'rest_framework.filters.DjangoFilterBackend' has been deprecated "
            "in favor of 'django_filters.rest_framework.DjangoFilterBackend'",
            DeprecationWarning
        )

        from django_filters.rest_framework import DjangoFilterBackend as DFBackend

        class DjangoFilterDeprecationBackend(DFBackend):

            # get_fields was introduced after the move to django-filter
            def get_fields(self, view):
                filter_class = getattr(view, 'filter_class', None)
                if filter_class:
                    return list(filter_class().filters.keys())

                filter_fields = getattr(view, 'filter_fields', None)
                if filter_fields:
                    return filter_fields

                return []

<<<<<<< HEAD
    def filter_queryset(self, request, queryset, view):
        filter_class = self.get_filter_class(view, queryset)

        if filter_class:
            return filter_class(request.query_params, queryset=queryset).qs

        return queryset

    def to_html(self, request, queryset, view):
        filter_class = self.get_filter_class(view, queryset)
        if not filter_class:
            return None
        filter_instance = filter_class(request.query_params, queryset=queryset)
        context = {
            'filter': filter_instance
        }
        template = loader.get_template(self.template)
        return template_render(template, context)

    def get_schema_fields(self, view):
        assert coreapi is not None, 'coreapi must be installed to use `get_schema_fields()`'
        filter_class = getattr(view, 'filter_class', None)
        if filter_class:
            return [
                coreapi.Field(name=field_name, required=False, location='query')
                for field_name in filter_class().filters.keys()
            ]

        filter_fields = getattr(view, 'filter_fields', None)
        if filter_fields:
            return [
                coreapi.Field(name=field_name, required=False, location='query')
                for field_name in filter_fields
            ]

        return []
=======
        return DjangoFilterDeprecationBackend(*args, **kwargs)
>>>>>>> abebd483


class SearchFilter(BaseFilterBackend):
    # The URL query parameter used for the search.
    search_param = api_settings.SEARCH_PARAM
    template = 'rest_framework/filters/search.html'
    lookup_prefixes = {
        '^': 'istartswith',
        '=': 'iexact',
        '@': 'search',
        '$': 'iregex',
    }

    def get_search_terms(self, request):
        """
        Search terms are set by a ?search=... query parameter,
        and may be comma and/or whitespace delimited.
        """
        params = request.query_params.get(self.search_param, '')
        return params.replace(',', ' ').split()

    def construct_search(self, field_name):
        lookup = self.lookup_prefixes.get(field_name[0])
        if lookup:
            field_name = field_name[1:]
        else:
            lookup = 'icontains'
        return LOOKUP_SEP.join([field_name, lookup])

    def must_call_distinct(self, queryset, search_fields):
        """
        Return True if 'distinct()' should be used to query the given lookups.
        """
        for search_field in search_fields:
            opts = queryset.model._meta
            if search_field[0] in self.lookup_prefixes:
                search_field = search_field[1:]
            parts = search_field.split(LOOKUP_SEP)
            for part in parts:
                field = opts.get_field(part)
                if hasattr(field, 'get_path_info'):
                    # This field is a relation, update opts to follow the relation
                    path_info = field.get_path_info()
                    opts = path_info[-1].to_opts
                    if any(path.m2m for path in path_info):
                        # This field is a m2m relation so we know we need to call distinct
                        return True
        return False

    def filter_queryset(self, request, queryset, view):
        search_fields = getattr(view, 'search_fields', None)
        search_terms = self.get_search_terms(request)

        if not search_fields or not search_terms:
            return queryset

        orm_lookups = [
            self.construct_search(six.text_type(search_field))
            for search_field in search_fields
        ]

        base = queryset
        for search_term in search_terms:
            queries = [
                models.Q(**{orm_lookup: search_term})
                for orm_lookup in orm_lookups
            ]
            queryset = queryset.filter(reduce(operator.or_, queries))

        if self.must_call_distinct(queryset, search_fields):
            # Filtering against a many-to-many field requires us to
            # call queryset.distinct() in order to avoid duplicate items
            # in the resulting queryset.
            # We try to avoid this if possible, for performance reasons.
            queryset = distinct(queryset, base)
        return queryset

    def to_html(self, request, queryset, view):
        if not getattr(view, 'search_fields', None):
            return ''

        term = self.get_search_terms(request)
        term = term[0] if term else ''
        context = {
            'param': self.search_param,
            'term': term
        }
        template = loader.get_template(self.template)
        return template_render(template, context)

    def get_schema_fields(self, view):
        assert coreapi is not None, 'coreapi must be installed to use `get_schema_fields()`'
        return [coreapi.Field(name=self.search_param, required=False, location='query')]


class OrderingFilter(BaseFilterBackend):
    # The URL query parameter used for the ordering.
    ordering_param = api_settings.ORDERING_PARAM
    ordering_fields = None
    template = 'rest_framework/filters/ordering.html'

    def get_ordering(self, request, queryset, view):
        """
        Ordering is set by a comma delimited ?ordering=... query parameter.

        The `ordering` query parameter can be overridden by setting
        the `ordering_param` value on the OrderingFilter or by
        specifying an `ORDERING_PARAM` value in the API settings.
        """
        params = request.query_params.get(self.ordering_param)
        if params:
            fields = [param.strip() for param in params.split(',')]
            ordering = self.remove_invalid_fields(queryset, fields, view, request)
            if ordering:
                return ordering

        # No ordering was included, or all the ordering fields were invalid
        return self.get_default_ordering(view)

    def get_default_ordering(self, view):
        ordering = getattr(view, 'ordering', None)
        if isinstance(ordering, six.string_types):
            return (ordering,)
        return ordering

    def get_default_valid_fields(self, queryset, view, context={}):
        # If `ordering_fields` is not specified, then we determine a default
        # based on the serializer class, if one exists on the view.
        if hasattr(view, 'get_serializer_class'):
            try:
                serializer_class = view.get_serializer_class()
            except AssertionError:
                # Raised by the default implementation if
                # no serializer_class was found
                serializer_class = None
        else:
            serializer_class = getattr(view, 'serializer_class', None)

        if serializer_class is None:
            msg = (
                "Cannot use %s on a view which does not have either a "
                "'serializer_class', an overriding 'get_serializer_class' "
                "or 'ordering_fields' attribute."
            )
            raise ImproperlyConfigured(msg % self.__class__.__name__)

        return [
            (field.source or field_name, field.label)
            for field_name, field in serializer_class(context=context).fields.items()
            if not getattr(field, 'write_only', False) and not field.source == '*'
        ]

    def get_valid_fields(self, queryset, view, context={}):
        valid_fields = getattr(view, 'ordering_fields', self.ordering_fields)

        if valid_fields is None:
            # Default to allowing filtering on serializer fields
            return self.get_default_valid_fields(queryset, view, context)

        elif valid_fields == '__all__':
            # View explicitly allows filtering on any model field
            valid_fields = [
                (field.name, field.verbose_name) for field in queryset.model._meta.fields
            ]
            valid_fields += [
                (key, key.title().split('__'))
                for key in queryset.query.annotations.keys()
            ]
        else:
            valid_fields = [
                (item, item) if isinstance(item, six.string_types) else item
                for item in valid_fields
            ]

        return valid_fields

    def remove_invalid_fields(self, queryset, fields, view, request):
        valid_fields = [item[0] for item in self.get_valid_fields(queryset, view, {'request': request})]
        return [term for term in fields if term.lstrip('-') in valid_fields]

    def filter_queryset(self, request, queryset, view):
        ordering = self.get_ordering(request, queryset, view)

        if ordering:
            return queryset.order_by(*ordering)

        return queryset

    def get_template_context(self, request, queryset, view):
        current = self.get_ordering(request, queryset, view)
        current = None if current is None else current[0]
        options = []
        context = {
            'request': request,
            'current': current,
            'param': self.ordering_param,
        }
        for key, label in self.get_valid_fields(queryset, view, context):
            options.append((key, '%s - %s' % (label, _('ascending'))))
            options.append(('-' + key, '%s - %s' % (label, _('descending'))))
        context['options'] = options
        return context

    def to_html(self, request, queryset, view):
        template = loader.get_template(self.template)
        context = self.get_template_context(request, queryset, view)
        return template_render(template, context)

    def get_schema_fields(self, view):
        assert coreapi is not None, 'coreapi must be installed to use `get_schema_fields()`'
        return [coreapi.Field(name=self.ordering_param, required=False, location='query')]


class DjangoObjectPermissionsFilter(BaseFilterBackend):
    """
    A filter backend that limits results to those where the requesting user
    has read object level permissions.
    """
    def __init__(self):
        assert guardian, 'Using DjangoObjectPermissionsFilter, but django-guardian is not installed'

    perm_format = '%(app_label)s.view_%(model_name)s'

    def filter_queryset(self, request, queryset, view):
        extra = {}
        user = request.user
        model_cls = queryset.model
        kwargs = {
            'app_label': model_cls._meta.app_label,
            'model_name': model_cls._meta.model_name
        }
        permission = self.perm_format % kwargs
        if tuple(guardian.VERSION) >= (1, 3):
            # Maintain behavior compatibility with versions prior to 1.3
            extra = {'accept_global_perms': False}
        else:
            extra = {}
        return guardian.shortcuts.get_objects_for_user(user, permission, queryset, **extra)<|MERGE_RESOLUTION|>--- conflicted
+++ resolved
@@ -16,11 +16,7 @@
 from django.utils.translation import ugettext_lazy as _
 
 from rest_framework.compat import (
-<<<<<<< HEAD
-    coreapi, crispy_forms, distinct, django_filters, guardian, template_render
-=======
-    distinct, django_filters, guardian, template_render
->>>>>>> abebd483
+    coreapi, distinct, django_filters, guardian, template_render
 )
 from rest_framework.settings import api_settings
 
@@ -55,62 +51,9 @@
             DeprecationWarning
         )
 
-        from django_filters.rest_framework import DjangoFilterBackend as DFBackend
-
-        class DjangoFilterDeprecationBackend(DFBackend):
-
-            # get_fields was introduced after the move to django-filter
-            def get_fields(self, view):
-                filter_class = getattr(view, 'filter_class', None)
-                if filter_class:
-                    return list(filter_class().filters.keys())
-
-                filter_fields = getattr(view, 'filter_fields', None)
-                if filter_fields:
-                    return filter_fields
-
-                return []
-
-<<<<<<< HEAD
-    def filter_queryset(self, request, queryset, view):
-        filter_class = self.get_filter_class(view, queryset)
-
-        if filter_class:
-            return filter_class(request.query_params, queryset=queryset).qs
-
-        return queryset
-
-    def to_html(self, request, queryset, view):
-        filter_class = self.get_filter_class(view, queryset)
-        if not filter_class:
-            return None
-        filter_instance = filter_class(request.query_params, queryset=queryset)
-        context = {
-            'filter': filter_instance
-        }
-        template = loader.get_template(self.template)
-        return template_render(template, context)
-
-    def get_schema_fields(self, view):
-        assert coreapi is not None, 'coreapi must be installed to use `get_schema_fields()`'
-        filter_class = getattr(view, 'filter_class', None)
-        if filter_class:
-            return [
-                coreapi.Field(name=field_name, required=False, location='query')
-                for field_name in filter_class().filters.keys()
-            ]
-
-        filter_fields = getattr(view, 'filter_fields', None)
-        if filter_fields:
-            return [
-                coreapi.Field(name=field_name, required=False, location='query')
-                for field_name in filter_fields
-            ]
-
-        return []
-=======
-        return DjangoFilterDeprecationBackend(*args, **kwargs)
->>>>>>> abebd483
+        from django_filters.rest_framework import DjangoFilterBackend
+
+        return DjangoFilterBackend(*args, **kwargs)
 
 
 class SearchFilter(BaseFilterBackend):
