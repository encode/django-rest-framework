from __future__ import unicode_literals

import collections
import copy
import datetime
import decimal
import inspect
import json
import re
import uuid
from collections import OrderedDict

from django.conf import settings
from django.core.exceptions import ValidationError as DjangoValidationError
from django.core.exceptions import ObjectDoesNotExist
from django.core.validators import (
    EmailValidator, MaxLengthValidator, MaxValueValidator, MinLengthValidator,
    MinValueValidator, RegexValidator, URLValidator, ip_address_validators
)
from django.forms import FilePathField as DjangoFilePathField
from django.forms import ImageField as DjangoImageField
from django.utils import six, timezone
from django.utils.dateparse import (
    parse_date, parse_datetime, parse_duration, parse_time
)
from django.utils.duration import duration_string
from django.utils.encoding import is_protected_type, smart_text
from django.utils.functional import cached_property
from django.utils.ipv6 import clean_ipv6_address
from django.utils.translation import ugettext_lazy as _

from rest_framework import ISO_8601
from rest_framework.compat import (
<<<<<<< HEAD
    get_remote_field, unicode_repr, unicode_to_repr, value_from_object
=======
    is_simple_callable, unicode_repr, unicode_to_repr
>>>>>>> 8369e7c1
)
from rest_framework.exceptions import ValidationError
from rest_framework.settings import api_settings
from rest_framework.utils import html, humanize_datetime, representation


class empty:
    """
    This class is used to represent no data being provided for a given input
    or output value.

    It is required because `None` may be a valid input or output value.
    """
    pass


def get_attribute(instance, attrs):
    """
    Similar to Python's built in `getattr(instance, attr)`,
    but takes a list of nested attributes, instead of a single attribute.

    Also accepts either attribute lookup on objects or dictionary lookups.
    """
    for attr in attrs:
        if instance is None:
            # Break out early if we get `None` at any point in a nested lookup.
            return None
        try:
            if isinstance(instance, collections.Mapping):
                instance = instance[attr]
            else:
                instance = getattr(instance, attr)
        except ObjectDoesNotExist:
            return None
        if is_simple_callable(instance):
            try:
                instance = instance()
            except (AttributeError, KeyError) as exc:
                # If we raised an Attribute or KeyError here it'd get treated
                # as an omitted field in `Field.get_attribute()`. Instead we
                # raise a ValueError to ensure the exception is not masked.
                raise ValueError('Exception raised in callable attribute "{0}"; original exception was: {1}'.format(attr, exc))

    return instance


def set_value(dictionary, keys, value):
    """
    Similar to Python's built in `dictionary[key] = value`,
    but takes a list of nested keys instead of a single key.

    set_value({'a': 1}, [], {'b': 2}) -> {'a': 1, 'b': 2}
    set_value({'a': 1}, ['x'], 2) -> {'a': 1, 'x': 2}
    set_value({'a': 1}, ['x', 'y'], 2) -> {'a': 1, 'x': {'y': 2}}
    """
    if not keys:
        dictionary.update(value)
        return

    for key in keys[:-1]:
        if key not in dictionary:
            dictionary[key] = {}
        dictionary = dictionary[key]

    dictionary[keys[-1]] = value


def to_choices_dict(choices):
    """
    Convert choices into key/value dicts.

    to_choices_dict([1]) -> {1: 1}
    to_choices_dict([(1, '1st'), (2, '2nd')]) -> {1: '1st', 2: '2nd'}
    to_choices_dict([('Group', ((1, '1st'), 2))]) -> {'Group': {1: '1st', 2: '2nd'}}
    """
    # Allow single, paired or grouped choices style:
    # choices = [1, 2, 3]
    # choices = [(1, 'First'), (2, 'Second'), (3, 'Third')]
    # choices = [('Category', ((1, 'First'), (2, 'Second'))), (3, 'Third')]
    ret = OrderedDict()
    for choice in choices:
        if (not isinstance(choice, (list, tuple))):
            # single choice
            ret[choice] = choice
        else:
            key, value = choice
            if isinstance(value, (list, tuple)):
                # grouped choices (category, sub choices)
                ret[key] = to_choices_dict(value)
            else:
                # paired choice (key, display value)
                ret[key] = value
    return ret


def flatten_choices_dict(choices):
    """
    Convert a group choices dict into a flat dict of choices.

    flatten_choices_dict({1: '1st', 2: '2nd'}) -> {1: '1st', 2: '2nd'}
    flatten_choices_dict({'Group': {1: '1st', 2: '2nd'}}) -> {1: '1st', 2: '2nd'}
    """
    ret = OrderedDict()
    for key, value in choices.items():
        if isinstance(value, dict):
            # grouped choices (category, sub choices)
            for sub_key, sub_value in value.items():
                ret[sub_key] = sub_value
        else:
            # choice (key, display value)
            ret[key] = value
    return ret


def iter_options(grouped_choices, cutoff=None, cutoff_text=None):
    """
    Helper function for options and option groups in templates.
    """
    class StartOptionGroup(object):
        start_option_group = True
        end_option_group = False

        def __init__(self, label):
            self.label = label

    class EndOptionGroup(object):
        start_option_group = False
        end_option_group = True

    class Option(object):
        start_option_group = False
        end_option_group = False

        def __init__(self, value, display_text, disabled=False):
            self.value = value
            self.display_text = display_text
            self.disabled = disabled

    count = 0

    for key, value in grouped_choices.items():
        if cutoff and count >= cutoff:
            break

        if isinstance(value, dict):
            yield StartOptionGroup(label=key)
            for sub_key, sub_value in value.items():
                if cutoff and count >= cutoff:
                    break
                yield Option(value=sub_key, display_text=sub_value)
                count += 1
            yield EndOptionGroup()
        else:
            yield Option(value=key, display_text=value)
            count += 1

    if cutoff and count >= cutoff and cutoff_text:
        cutoff_text = cutoff_text.format(count=cutoff)
        yield Option(value='n/a', display_text=cutoff_text, disabled=True)


class CreateOnlyDefault(object):
    """
    This class may be used to provide default values that are only used
    for create operations, but that do not return any value for update
    operations.
    """
    def __init__(self, default):
        self.default = default

    def set_context(self, serializer_field):
        self.is_update = serializer_field.parent.instance is not None
        if callable(self.default) and hasattr(self.default, 'set_context') and not self.is_update:
            self.default.set_context(serializer_field)

    def __call__(self):
        if self.is_update:
            raise SkipField()
        if callable(self.default):
            return self.default()
        return self.default

    def __repr__(self):
        return unicode_to_repr(
            '%s(%s)' % (self.__class__.__name__, unicode_repr(self.default))
        )


class CurrentUserDefault(object):
    def set_context(self, serializer_field):
        self.user = serializer_field.context['request'].user

    def __call__(self):
        return self.user

    def __repr__(self):
        return unicode_to_repr('%s()' % self.__class__.__name__)


class SkipField(Exception):
    pass


NOT_READ_ONLY_WRITE_ONLY = 'May not set both `read_only` and `write_only`'
NOT_READ_ONLY_REQUIRED = 'May not set both `read_only` and `required`'
NOT_REQUIRED_DEFAULT = 'May not set both `required` and `default`'
USE_READONLYFIELD = 'Field(read_only=True) should be ReadOnlyField'
MISSING_ERROR_MESSAGE = (
    'ValidationError raised by `{class_name}`, but error key `{key}` does '
    'not exist in the `error_messages` dictionary.'
)


class Field(object):
    _creation_counter = 0

    default_error_messages = {
        'required': _('This field is required.'),
        'null': _('This field may not be null.')
    }
    default_validators = []
    default_empty_html = empty
    initial = None

    def __init__(self, read_only=False, write_only=False,
                 required=None, default=empty, initial=empty, source=None,
                 label=None, help_text=None, style=None,
                 error_messages=None, validators=None, allow_null=False):
        self._creation_counter = Field._creation_counter
        Field._creation_counter += 1

        # If `required` is unset, then use `True` unless a default is provided.
        if required is None:
            required = default is empty and not read_only

        # Some combinations of keyword arguments do not make sense.
        assert not (read_only and write_only), NOT_READ_ONLY_WRITE_ONLY
        assert not (read_only and required), NOT_READ_ONLY_REQUIRED
        assert not (required and default is not empty), NOT_REQUIRED_DEFAULT
        assert not (read_only and self.__class__ == Field), USE_READONLYFIELD

        self.read_only = read_only
        self.write_only = write_only
        self.required = required
        self.default = default
        self.source = source
        self.initial = self.initial if (initial is empty) else initial
        self.label = label
        self.help_text = help_text
        self.style = {} if style is None else style
        self.allow_null = allow_null

        if self.default_empty_html is not empty:
            if default is not empty:
                self.default_empty_html = default

        if validators is not None:
            self.validators = validators[:]

        # These are set up by `.bind()` when the field is added to a serializer.
        self.field_name = None
        self.parent = None

        # Collect default error message from self and parent classes
        messages = {}
        for cls in reversed(self.__class__.__mro__):
            messages.update(getattr(cls, 'default_error_messages', {}))
        messages.update(error_messages or {})
        self.error_messages = messages

    def bind(self, field_name, parent):
        """
        Initializes the field name and parent for the field instance.
        Called when a field is added to the parent serializer instance.
        """

        # In order to enforce a consistent style, we error if a redundant
        # 'source' argument has been used. For example:
        # my_field = serializer.CharField(source='my_field')
        assert self.source != field_name, (
            "It is redundant to specify `source='%s'` on field '%s' in "
            "serializer '%s', because it is the same as the field name. "
            "Remove the `source` keyword argument." %
            (field_name, self.__class__.__name__, parent.__class__.__name__)
        )

        self.field_name = field_name
        self.parent = parent

        # `self.label` should default to being based on the field name.
        if self.label is None:
            self.label = field_name.replace('_', ' ').capitalize()

        # self.source should default to being the same as the field name.
        if self.source is None:
            self.source = field_name

        # self.source_attrs is a list of attributes that need to be looked up
        # when serializing the instance, or populating the validated data.
        if self.source == '*':
            self.source_attrs = []
        else:
            self.source_attrs = self.source.split('.')

    # .validators is a lazily loaded property, that gets its default
    # value from `get_validators`.
    @property
    def validators(self):
        if not hasattr(self, '_validators'):
            self._validators = self.get_validators()
        return self._validators

    @validators.setter
    def validators(self, validators):
        self._validators = validators

    def get_validators(self):
        return self.default_validators[:]

    def get_initial(self):
        """
        Return a value to use when the field is being returned as a primitive
        value, without any object instance.
        """
        if callable(self.initial):
            return self.initial()
        return self.initial

    def get_value(self, dictionary):
        """
        Given the *incoming* primitive data, return the value for this field
        that should be validated and transformed to a native value.
        """
        if html.is_html_input(dictionary):
            # HTML forms will represent empty fields as '', and cannot
            # represent None or False values directly.
            if self.field_name not in dictionary:
                if getattr(self.root, 'partial', False):
                    return empty
                return self.default_empty_html
            ret = dictionary[self.field_name]
            if ret == '' and self.allow_null:
                # If the field is blank, and null is a valid value then
                # determine if we should use null instead.
                return '' if getattr(self, 'allow_blank', False) else None
            elif ret == '' and not self.required:
                # If the field is blank, and emptyness is valid then
                # determine if we should use emptyness instead.
                return '' if getattr(self, 'allow_blank', False) else empty
            return ret
        return dictionary.get(self.field_name, empty)

    def get_attribute(self, instance):
        """
        Given the *outgoing* object instance, return the primitive value
        that should be used for this field.
        """
        try:
            return get_attribute(instance, self.source_attrs)
        except (KeyError, AttributeError) as exc:
            if not self.required and self.default is empty:
                raise SkipField()
            msg = (
                'Got {exc_type} when attempting to get a value for field '
                '`{field}` on serializer `{serializer}`.\nThe serializer '
                'field might be named incorrectly and not match '
                'any attribute or key on the `{instance}` instance.\n'
                'Original exception text was: {exc}.'.format(
                    exc_type=type(exc).__name__,
                    field=self.field_name,
                    serializer=self.parent.__class__.__name__,
                    instance=instance.__class__.__name__,
                    exc=exc
                )
            )
            raise type(exc)(msg)

    def get_default(self):
        """
        Return the default value to use when validating data if no input
        is provided for this field.

        If a default has not been set for this field then this will simply
        return `empty`, indicating that no value should be set in the
        validated data for this field.
        """
        if self.default is empty:
            raise SkipField()
        if callable(self.default):
            if hasattr(self.default, 'set_context'):
                self.default.set_context(self)
            return self.default()
        return self.default

    def validate_empty_values(self, data):
        """
        Validate empty values, and either:

        * Raise `ValidationError`, indicating invalid data.
        * Raise `SkipField`, indicating that the field should be ignored.
        * Return (True, data), indicating an empty value that should be
          returned without any further validation being applied.
        * Return (False, data), indicating a non-empty value, that should
          have validation applied as normal.
        """
        if self.read_only:
            return (True, self.get_default())

        if data is empty:
            if getattr(self.root, 'partial', False):
                raise SkipField()
            if self.required:
                self.fail('required')
            return (True, self.get_default())

        if data is None:
            if not self.allow_null:
                self.fail('null')
            return (True, None)

        return (False, data)

    def run_validation(self, data=empty):
        """
        Validate a simple representation and return the internal value.

        The provided data may be `empty` if no representation was included
        in the input.

        May raise `SkipField` if the field should not be included in the
        validated data.
        """
        (is_empty_value, data) = self.validate_empty_values(data)
        if is_empty_value:
            return data
        value = self.to_internal_value(data)
        self.run_validators(value)
        return value

    def run_validators(self, value):
        """
        Test the given value against all the validators on the field,
        and either raise a `ValidationError` or simply return.
        """
        errors = []
        for validator in self.validators:
            if hasattr(validator, 'set_context'):
                validator.set_context(self)

            try:
                validator(value)
            except ValidationError as exc:
                # If the validation error contains a mapping of fields to
                # errors then simply raise it immediately rather than
                # attempting to accumulate a list of errors.
                if isinstance(exc.detail, dict):
                    raise
                errors.extend(exc.detail)
            except DjangoValidationError as exc:
                errors.extend(exc.messages)
        if errors:
            raise ValidationError(errors)

    def to_internal_value(self, data):
        """
        Transform the *incoming* primitive data into a native value.
        """
        raise NotImplementedError(
            '{cls}.to_internal_value() must be implemented.'.format(
                cls=self.__class__.__name__
            )
        )

    def to_representation(self, value):
        """
        Transform the *outgoing* native value into primitive data.
        """
        raise NotImplementedError(
            '{cls}.to_representation() must be implemented for field '
            '{field_name}. If you do not need to support write operations '
            'you probably want to subclass `ReadOnlyField` instead.'.format(
                cls=self.__class__.__name__,
                field_name=self.field_name,
            )
        )

    def fail(self, key, **kwargs):
        """
        A helper method that simply raises a validation error.
        """
        try:
            msg = self.error_messages[key]
        except KeyError:
            class_name = self.__class__.__name__
            msg = MISSING_ERROR_MESSAGE.format(class_name=class_name, key=key)
            raise AssertionError(msg)
        message_string = msg.format(**kwargs)
        raise ValidationError(message_string)

    @cached_property
    def root(self):
        """
        Returns the top-level serializer for this field.
        """
        root = self
        while root.parent is not None:
            root = root.parent
        return root

    @cached_property
    def context(self):
        """
        Returns the context as passed to the root serializer on initialization.
        """
        return getattr(self.root, '_context', {})

    def __new__(cls, *args, **kwargs):
        """
        When a field is instantiated, we store the arguments that were used,
        so that we can present a helpful representation of the object.
        """
        instance = super(Field, cls).__new__(cls)
        instance._args = args
        instance._kwargs = kwargs
        return instance

    def __deepcopy__(self, memo):
        """
        When cloning fields we instantiate using the arguments it was
        originally created with, rather than copying the complete state.
        """
        args = copy.deepcopy(self._args)
        kwargs = dict(self._kwargs)
        # Bit ugly, but we need to special case 'validators' as Django's
        # RegexValidator does not support deepcopy.
        # We treat validator callables as immutable objects.
        # See https://github.com/tomchristie/django-rest-framework/issues/1954
        validators = kwargs.pop('validators', None)
        kwargs = copy.deepcopy(kwargs)
        if validators is not None:
            kwargs['validators'] = validators
        return self.__class__(*args, **kwargs)

    def __repr__(self):
        """
        Fields are represented using their initial calling arguments.
        This allows us to create descriptive representations for serializer
        instances that show all the declared fields on the serializer.
        """
        return unicode_to_repr(representation.field_repr(self))


# Boolean types...

class BooleanField(Field):
    default_error_messages = {
        'invalid': _('"{input}" is not a valid boolean.')
    }
    default_empty_html = False
    initial = False
    TRUE_VALUES = {'t', 'T', 'true', 'True', 'TRUE', '1', 1, True}
    FALSE_VALUES = {'f', 'F', 'false', 'False', 'FALSE', '0', 0, 0.0, False}

    def __init__(self, **kwargs):
        assert 'allow_null' not in kwargs, '`allow_null` is not a valid option. Use `NullBooleanField` instead.'
        super(BooleanField, self).__init__(**kwargs)

    def to_internal_value(self, data):
        try:
            if data in self.TRUE_VALUES:
                return True
            elif data in self.FALSE_VALUES:
                return False
        except TypeError:  # Input is an unhashable type
            pass
        self.fail('invalid', input=data)

    def to_representation(self, value):
        if value in self.TRUE_VALUES:
            return True
        elif value in self.FALSE_VALUES:
            return False
        return bool(value)


class NullBooleanField(Field):
    default_error_messages = {
        'invalid': _('"{input}" is not a valid boolean.')
    }
    initial = None
    TRUE_VALUES = {'t', 'T', 'true', 'True', 'TRUE', '1', 1, True}
    FALSE_VALUES = {'f', 'F', 'false', 'False', 'FALSE', '0', 0, 0.0, False}
    NULL_VALUES = {'n', 'N', 'null', 'Null', 'NULL', '', None}

    def __init__(self, **kwargs):
        assert 'allow_null' not in kwargs, '`allow_null` is not a valid option.'
        kwargs['allow_null'] = True
        super(NullBooleanField, self).__init__(**kwargs)

    def to_internal_value(self, data):
        if data in self.TRUE_VALUES:
            return True
        elif data in self.FALSE_VALUES:
            return False
        elif data in self.NULL_VALUES:
            return None
        self.fail('invalid', input=data)

    def to_representation(self, value):
        if value in self.NULL_VALUES:
            return None
        if value in self.TRUE_VALUES:
            return True
        elif value in self.FALSE_VALUES:
            return False
        return bool(value)


# String types...

class CharField(Field):
    default_error_messages = {
        'blank': _('This field may not be blank.'),
        'max_length': _('Ensure this field has no more than {max_length} characters.'),
        'min_length': _('Ensure this field has at least {min_length} characters.')
    }
    initial = ''

    def __init__(self, **kwargs):
        self.allow_blank = kwargs.pop('allow_blank', False)
        self.trim_whitespace = kwargs.pop('trim_whitespace', True)
        self.max_length = kwargs.pop('max_length', None)
        self.min_length = kwargs.pop('min_length', None)
        super(CharField, self).__init__(**kwargs)
        if self.max_length is not None:
            message = self.error_messages['max_length'].format(max_length=self.max_length)
            self.validators.append(MaxLengthValidator(self.max_length, message=message))
        if self.min_length is not None:
            message = self.error_messages['min_length'].format(min_length=self.min_length)
            self.validators.append(MinLengthValidator(self.min_length, message=message))

    def run_validation(self, data=empty):
        # Test for the empty string here so that it does not get validated,
        # and so that subclasses do not need to handle it explicitly
        # inside the `to_internal_value()` method.
        if data == '' or (self.trim_whitespace and six.text_type(data).strip() == ''):
            if not self.allow_blank:
                self.fail('blank')
            return ''
        return super(CharField, self).run_validation(data)

    def to_internal_value(self, data):
        value = six.text_type(data)
        return value.strip() if self.trim_whitespace else value

    def to_representation(self, value):
        return six.text_type(value)


class EmailField(CharField):
    default_error_messages = {
        'invalid': _('Enter a valid email address.')
    }

    def __init__(self, **kwargs):
        super(EmailField, self).__init__(**kwargs)
        validator = EmailValidator(message=self.error_messages['invalid'])
        self.validators.append(validator)


class RegexField(CharField):
    default_error_messages = {
        'invalid': _('This value does not match the required pattern.')
    }

    def __init__(self, regex, **kwargs):
        super(RegexField, self).__init__(**kwargs)
        validator = RegexValidator(regex, message=self.error_messages['invalid'])
        self.validators.append(validator)


class SlugField(CharField):
    default_error_messages = {
        'invalid': _('Enter a valid "slug" consisting of letters, numbers, underscores or hyphens.')
    }

    def __init__(self, **kwargs):
        super(SlugField, self).__init__(**kwargs)
        slug_regex = re.compile(r'^[-a-zA-Z0-9_]+$')
        validator = RegexValidator(slug_regex, message=self.error_messages['invalid'])
        self.validators.append(validator)


class URLField(CharField):
    default_error_messages = {
        'invalid': _('Enter a valid URL.')
    }

    def __init__(self, **kwargs):
        super(URLField, self).__init__(**kwargs)
        validator = URLValidator(message=self.error_messages['invalid'])
        self.validators.append(validator)


class UUIDField(Field):
    valid_formats = ('hex_verbose', 'hex', 'int', 'urn')

    default_error_messages = {
        'invalid': _('"{value}" is not a valid UUID.'),
    }

    def __init__(self, **kwargs):
        self.uuid_format = kwargs.pop('format', 'hex_verbose')
        if self.uuid_format not in self.valid_formats:
            raise ValueError(
                'Invalid format for uuid representation. '
                'Must be one of "{0}"'.format('", "'.join(self.valid_formats))
            )
        super(UUIDField, self).__init__(**kwargs)

    def to_internal_value(self, data):
        if not isinstance(data, uuid.UUID):
            try:
                if isinstance(data, six.integer_types):
                    return uuid.UUID(int=data)
                elif isinstance(data, six.string_types):
                    return uuid.UUID(hex=data)
                else:
                    self.fail('invalid', value=data)
            except (ValueError):
                self.fail('invalid', value=data)
        return data

    def to_representation(self, value):
        if self.uuid_format == 'hex_verbose':
            return str(value)
        else:
            return getattr(value, self.uuid_format)


class IPAddressField(CharField):
    """Support both IPAddressField and GenericIPAddressField"""

    default_error_messages = {
        'invalid': _('Enter a valid IPv4 or IPv6 address.'),
    }

    def __init__(self, protocol='both', **kwargs):
        self.protocol = protocol.lower()
        self.unpack_ipv4 = (self.protocol == 'both')
        super(IPAddressField, self).__init__(**kwargs)
        validators, error_message = ip_address_validators(protocol, self.unpack_ipv4)
        self.validators.extend(validators)

    def to_internal_value(self, data):
        if data and ':' in data:
            try:
                if self.protocol in ('both', 'ipv6'):
                    return clean_ipv6_address(data, self.unpack_ipv4)
            except DjangoValidationError:
                self.fail('invalid', value=data)

        return super(IPAddressField, self).to_internal_value(data)


# Number types...

class IntegerField(Field):
    default_error_messages = {
        'invalid': _('A valid integer is required.'),
        'max_value': _('Ensure this value is less than or equal to {max_value}.'),
        'min_value': _('Ensure this value is greater than or equal to {min_value}.'),
        'max_string_length': _('String value too large.')
    }
    MAX_STRING_LENGTH = 1000  # Guard against malicious string inputs.
    re_decimal = re.compile(r'\.0*\s*$')  # allow e.g. '1.0' as an int, but not '1.2'

    def __init__(self, **kwargs):
        self.max_value = kwargs.pop('max_value', None)
        self.min_value = kwargs.pop('min_value', None)
        super(IntegerField, self).__init__(**kwargs)
        if self.max_value is not None:
            message = self.error_messages['max_value'].format(max_value=self.max_value)
            self.validators.append(MaxValueValidator(self.max_value, message=message))
        if self.min_value is not None:
            message = self.error_messages['min_value'].format(min_value=self.min_value)
            self.validators.append(MinValueValidator(self.min_value, message=message))

    def to_internal_value(self, data):
        if isinstance(data, six.text_type) and len(data) > self.MAX_STRING_LENGTH:
            self.fail('max_string_length')

        try:
            data = int(self.re_decimal.sub('', str(data)))
        except (ValueError, TypeError):
            self.fail('invalid')
        return data

    def to_representation(self, value):
        return int(value)


class FloatField(Field):
    default_error_messages = {
        'invalid': _('A valid number is required.'),
        'max_value': _('Ensure this value is less than or equal to {max_value}.'),
        'min_value': _('Ensure this value is greater than or equal to {min_value}.'),
        'max_string_length': _('String value too large.')
    }
    MAX_STRING_LENGTH = 1000  # Guard against malicious string inputs.

    def __init__(self, **kwargs):
        self.max_value = kwargs.pop('max_value', None)
        self.min_value = kwargs.pop('min_value', None)
        super(FloatField, self).__init__(**kwargs)
        if self.max_value is not None:
            message = self.error_messages['max_value'].format(max_value=self.max_value)
            self.validators.append(MaxValueValidator(self.max_value, message=message))
        if self.min_value is not None:
            message = self.error_messages['min_value'].format(min_value=self.min_value)
            self.validators.append(MinValueValidator(self.min_value, message=message))

    def to_internal_value(self, data):
        if isinstance(data, six.text_type) and len(data) > self.MAX_STRING_LENGTH:
            self.fail('max_string_length')

        try:
            return float(data)
        except (TypeError, ValueError):
            self.fail('invalid')

    def to_representation(self, value):
        return float(value)


class DecimalField(Field):
    default_error_messages = {
        'invalid': _('A valid number is required.'),
        'max_value': _('Ensure this value is less than or equal to {max_value}.'),
        'min_value': _('Ensure this value is greater than or equal to {min_value}.'),
        'max_digits': _('Ensure that there are no more than {max_digits} digits in total.'),
        'max_decimal_places': _('Ensure that there are no more than {max_decimal_places} decimal places.'),
        'max_whole_digits': _('Ensure that there are no more than {max_whole_digits} digits before the decimal point.'),
        'max_string_length': _('String value too large.')
    }
    MAX_STRING_LENGTH = 1000  # Guard against malicious string inputs.

    def __init__(self, max_digits, decimal_places, coerce_to_string=None, max_value=None, min_value=None, **kwargs):
        self.max_digits = max_digits
        self.decimal_places = decimal_places
        if coerce_to_string is not None:
            self.coerce_to_string = coerce_to_string

        self.max_value = max_value
        self.min_value = min_value

        if self.max_digits is not None and self.decimal_places is not None:
            self.max_whole_digits = self.max_digits - self.decimal_places
        else:
            self.max_whole_digits = None

        super(DecimalField, self).__init__(**kwargs)

        if self.max_value is not None:
            message = self.error_messages['max_value'].format(max_value=self.max_value)
            self.validators.append(MaxValueValidator(self.max_value, message=message))
        if self.min_value is not None:
            message = self.error_messages['min_value'].format(min_value=self.min_value)
            self.validators.append(MinValueValidator(self.min_value, message=message))

    def to_internal_value(self, data):
        """
        Validate that the input is a decimal number and return a Decimal
        instance.
        """
        data = smart_text(data).strip()
        if len(data) > self.MAX_STRING_LENGTH:
            self.fail('max_string_length')

        try:
            value = decimal.Decimal(data)
        except decimal.DecimalException:
            self.fail('invalid')

        # Check for NaN. It is the only value that isn't equal to itself,
        # so we can use this to identify NaN values.
        if value != value:
            self.fail('invalid')

        # Check for infinity and negative infinity.
        if value in (decimal.Decimal('Inf'), decimal.Decimal('-Inf')):
            self.fail('invalid')

        return self.validate_precision(value)

    def validate_precision(self, value):
        """
        Ensure that there are no more than max_digits in the number, and no
        more than decimal_places digits after the decimal point.

        Override this method to disable the precision validation for input
        values or to enhance it in any way you need to.
        """
        sign, digittuple, exponent = value.as_tuple()

        if exponent >= 0:
            # 1234500.0
            total_digits = len(digittuple) + exponent
            whole_digits = total_digits
            decimal_places = 0
        elif len(digittuple) > abs(exponent):
            # 123.45
            total_digits = len(digittuple)
            whole_digits = total_digits - abs(exponent)
            decimal_places = abs(exponent)
        else:
            # 0.001234
            total_digits = abs(exponent)
            whole_digits = 0
            decimal_places = total_digits

        if self.max_digits is not None and total_digits > self.max_digits:
            self.fail('max_digits', max_digits=self.max_digits)
        if self.decimal_places is not None and decimal_places > self.decimal_places:
            self.fail('max_decimal_places', max_decimal_places=self.decimal_places)
        if self.max_whole_digits is not None and whole_digits > self.max_whole_digits:
            self.fail('max_whole_digits', max_whole_digits=self.max_whole_digits)

        return value

    def to_representation(self, value):
        coerce_to_string = getattr(self, 'coerce_to_string', api_settings.COERCE_DECIMAL_TO_STRING)

        if not isinstance(value, decimal.Decimal):
            value = decimal.Decimal(six.text_type(value).strip())

        quantized = self.quantize(value)

        if not coerce_to_string:
            return quantized
        return '{0:f}'.format(quantized)

    def quantize(self, value):
        """
        Quantize the decimal value to the configured precision.
        """
        if self.decimal_places is None:
            return value

        context = decimal.getcontext().copy()
        context.prec = self.max_digits
        return value.quantize(
            decimal.Decimal('.1') ** self.decimal_places,
            context=context)


# Date & time fields...

class DateTimeField(Field):
    default_error_messages = {
        'invalid': _('Datetime has wrong format. Use one of these formats instead: {format}.'),
        'date': _('Expected a datetime but got a date.'),
    }
    datetime_parser = datetime.datetime.strptime

    def __init__(self, format=empty, input_formats=None, default_timezone=None, *args, **kwargs):
        if format is not empty:
            self.format = format
        if input_formats is not None:
            self.input_formats = input_formats
        if default_timezone is not None:
            self.timezone = default_timezone
        super(DateTimeField, self).__init__(*args, **kwargs)

    def enforce_timezone(self, value):
        """
        When `self.default_timezone` is `None`, always return naive datetimes.
        When `self.default_timezone` is not `None`, always return aware datetimes.
        """
        field_timezone = getattr(self, 'timezone', self.default_timezone())

        if (field_timezone is not None) and not timezone.is_aware(value):
            return timezone.make_aware(value, field_timezone)
        elif (field_timezone is None) and timezone.is_aware(value):
            return timezone.make_naive(value, timezone.UTC())
        return value

    def default_timezone(self):
        return timezone.get_default_timezone() if settings.USE_TZ else None

    def to_internal_value(self, value):
        input_formats = getattr(self, 'input_formats', api_settings.DATETIME_INPUT_FORMATS)

        if isinstance(value, datetime.date) and not isinstance(value, datetime.datetime):
            self.fail('date')

        if isinstance(value, datetime.datetime):
            return self.enforce_timezone(value)

        for input_format in input_formats:
            if input_format.lower() == ISO_8601:
                try:
                    parsed = parse_datetime(value)
                except (ValueError, TypeError):
                    pass
                else:
                    if parsed is not None:
                        return self.enforce_timezone(parsed)
            else:
                try:
                    parsed = self.datetime_parser(value, input_format)
                except (ValueError, TypeError):
                    pass
                else:
                    return self.enforce_timezone(parsed)

        humanized_format = humanize_datetime.datetime_formats(input_formats)
        self.fail('invalid', format=humanized_format)

    def to_representation(self, value):
        if not value:
            return None

        output_format = getattr(self, 'format', api_settings.DATETIME_FORMAT)

        if output_format is None:
            return value

        if output_format.lower() == ISO_8601:
            value = value.isoformat()
            if value.endswith('+00:00'):
                value = value[:-6] + 'Z'
            return value
        return value.strftime(output_format)


class DateField(Field):
    default_error_messages = {
        'invalid': _('Date has wrong format. Use one of these formats instead: {format}.'),
        'datetime': _('Expected a date but got a datetime.'),
    }
    datetime_parser = datetime.datetime.strptime

    def __init__(self, format=empty, input_formats=None, *args, **kwargs):
        if format is not empty:
            self.format = format
        if input_formats is not None:
            self.input_formats = input_formats
        super(DateField, self).__init__(*args, **kwargs)

    def to_internal_value(self, value):
        input_formats = getattr(self, 'input_formats', api_settings.DATE_INPUT_FORMATS)

        if isinstance(value, datetime.datetime):
            self.fail('datetime')

        if isinstance(value, datetime.date):
            return value

        for input_format in input_formats:
            if input_format.lower() == ISO_8601:
                try:
                    parsed = parse_date(value)
                except (ValueError, TypeError):
                    pass
                else:
                    if parsed is not None:
                        return parsed
            else:
                try:
                    parsed = self.datetime_parser(value, input_format)
                except (ValueError, TypeError):
                    pass
                else:
                    return parsed.date()

        humanized_format = humanize_datetime.date_formats(input_formats)
        self.fail('invalid', format=humanized_format)

    def to_representation(self, value):
        if not value:
            return None

        output_format = getattr(self, 'format', api_settings.DATE_FORMAT)

        if output_format is None:
            return value

        # Applying a `DateField` to a datetime value is almost always
        # not a sensible thing to do, as it means naively dropping
        # any explicit or implicit timezone info.
        assert not isinstance(value, datetime.datetime), (
            'Expected a `date`, but got a `datetime`. Refusing to coerce, '
            'as this may mean losing timezone information. Use a custom '
            'read-only field and deal with timezone issues explicitly.'
        )

        if output_format.lower() == ISO_8601:
            if isinstance(value, six.string_types):
                value = datetime.datetime.strptime(value, '%Y-%m-%d').date()
            return value.isoformat()

        return value.strftime(output_format)


class TimeField(Field):
    default_error_messages = {
        'invalid': _('Time has wrong format. Use one of these formats instead: {format}.'),
    }
    datetime_parser = datetime.datetime.strptime

    def __init__(self, format=empty, input_formats=None, *args, **kwargs):
        if format is not empty:
            self.format = format
        if input_formats is not None:
            self.input_formats = input_formats
        super(TimeField, self).__init__(*args, **kwargs)

    def to_internal_value(self, value):
        input_formats = getattr(self, 'input_formats', api_settings.TIME_INPUT_FORMATS)

        if isinstance(value, datetime.time):
            return value

        for input_format in input_formats:
            if input_format.lower() == ISO_8601:
                try:
                    parsed = parse_time(value)
                except (ValueError, TypeError):
                    pass
                else:
                    if parsed is not None:
                        return parsed
            else:
                try:
                    parsed = self.datetime_parser(value, input_format)
                except (ValueError, TypeError):
                    pass
                else:
                    return parsed.time()

        humanized_format = humanize_datetime.time_formats(input_formats)
        self.fail('invalid', format=humanized_format)

    def to_representation(self, value):
        if value in (None, ''):
            return None

        output_format = getattr(self, 'format', api_settings.TIME_FORMAT)

        if output_format is None:
            return value

        # Applying a `TimeField` to a datetime value is almost always
        # not a sensible thing to do, as it means naively dropping
        # any explicit or implicit timezone info.
        assert not isinstance(value, datetime.datetime), (
            'Expected a `time`, but got a `datetime`. Refusing to coerce, '
            'as this may mean losing timezone information. Use a custom '
            'read-only field and deal with timezone issues explicitly.'
        )

        if output_format.lower() == ISO_8601:
            if isinstance(value, six.string_types):
                value = datetime.datetime.strptime(value, '%H:%M:%S').time()
            return value.isoformat()
        return value.strftime(output_format)


class DurationField(Field):
    default_error_messages = {
        'invalid': _('Duration has wrong format. Use one of these formats instead: {format}.'),
    }

    def to_internal_value(self, value):
        if isinstance(value, datetime.timedelta):
            return value
        parsed = parse_duration(six.text_type(value))
        if parsed is not None:
            return parsed
        self.fail('invalid', format='[DD] [HH:[MM:]]ss[.uuuuuu]')

    def to_representation(self, value):
        return duration_string(value)


# Choice types...

class ChoiceField(Field):
    default_error_messages = {
        'invalid_choice': _('"{input}" is not a valid choice.')
    }
    html_cutoff = None
    html_cutoff_text = _('More than {count} items...')

    def __init__(self, choices, **kwargs):
        self.grouped_choices = to_choices_dict(choices)
        self.choices = flatten_choices_dict(self.grouped_choices)
        self.html_cutoff = kwargs.pop('html_cutoff', self.html_cutoff)
        self.html_cutoff_text = kwargs.pop('html_cutoff_text', self.html_cutoff_text)

        # Map the string representation of choices to the underlying value.
        # Allows us to deal with eg. integer choices while supporting either
        # integer or string input, but still get the correct datatype out.
        self.choice_strings_to_values = {
            six.text_type(key): key for key in self.choices.keys()
        }

        self.allow_blank = kwargs.pop('allow_blank', False)

        super(ChoiceField, self).__init__(**kwargs)

    def to_internal_value(self, data):
        if data == '' and self.allow_blank:
            return ''

        try:
            return self.choice_strings_to_values[six.text_type(data)]
        except KeyError:
            self.fail('invalid_choice', input=data)

    def to_representation(self, value):
        if value in ('', None):
            return value
        return self.choice_strings_to_values.get(six.text_type(value), value)

    def iter_options(self):
        """
        Helper method for use with templates rendering select widgets.
        """
        return iter_options(
            self.grouped_choices,
            cutoff=self.html_cutoff,
            cutoff_text=self.html_cutoff_text
        )


class MultipleChoiceField(ChoiceField):
    default_error_messages = {
        'invalid_choice': _('"{input}" is not a valid choice.'),
        'not_a_list': _('Expected a list of items but got type "{input_type}".'),
        'empty': _('This selection may not be empty.')
    }
    default_empty_html = []

    def __init__(self, *args, **kwargs):
        self.allow_empty = kwargs.pop('allow_empty', True)
        super(MultipleChoiceField, self).__init__(*args, **kwargs)

    def get_value(self, dictionary):
        if self.field_name not in dictionary:
            if getattr(self.root, 'partial', False):
                return empty
        # We override the default field access in order to support
        # lists in HTML forms.
        if html.is_html_input(dictionary):
            return dictionary.getlist(self.field_name)
        return dictionary.get(self.field_name, empty)

    def to_internal_value(self, data):
        if isinstance(data, type('')) or not hasattr(data, '__iter__'):
            self.fail('not_a_list', input_type=type(data).__name__)
        if not self.allow_empty and len(data) == 0:
            self.fail('empty')

        return {
            super(MultipleChoiceField, self).to_internal_value(item)
            for item in data
        }

    def to_representation(self, value):
        return {
            self.choice_strings_to_values.get(six.text_type(item), item) for item in value
        }


class FilePathField(ChoiceField):
    default_error_messages = {
        'invalid_choice': _('"{input}" is not a valid path choice.')
    }

    def __init__(self, path, match=None, recursive=False, allow_files=True,
                 allow_folders=False, required=None, **kwargs):
        # Defer to Django's FilePathField implmentation to get the
        # valid set of choices.
        field = DjangoFilePathField(
            path, match=match, recursive=recursive, allow_files=allow_files,
            allow_folders=allow_folders, required=required
        )
        kwargs['choices'] = field.choices
        super(FilePathField, self).__init__(**kwargs)


# File types...

class FileField(Field):
    default_error_messages = {
        'required': _('No file was submitted.'),
        'invalid': _('The submitted data was not a file. Check the encoding type on the form.'),
        'no_name': _('No filename could be determined.'),
        'empty': _('The submitted file is empty.'),
        'max_length': _('Ensure this filename has at most {max_length} characters (it has {length}).'),
    }

    def __init__(self, *args, **kwargs):
        self.max_length = kwargs.pop('max_length', None)
        self.allow_empty_file = kwargs.pop('allow_empty_file', False)
        if 'use_url' in kwargs:
            self.use_url = kwargs.pop('use_url')
        super(FileField, self).__init__(*args, **kwargs)

    def to_internal_value(self, data):
        try:
            # `UploadedFile` objects should have name and size attributes.
            file_name = data.name
            file_size = data.size
        except AttributeError:
            self.fail('invalid')

        if not file_name:
            self.fail('no_name')
        if not self.allow_empty_file and not file_size:
            self.fail('empty')
        if self.max_length and len(file_name) > self.max_length:
            self.fail('max_length', max_length=self.max_length, length=len(file_name))

        return data

    def to_representation(self, value):
        use_url = getattr(self, 'use_url', api_settings.UPLOADED_FILES_USE_URL)

        if not value:
            return None

        if use_url:
            if not getattr(value, 'url', None):
                # If the file has not been saved it may not have a URL.
                return None
            url = value.url
            request = self.context.get('request', None)
            if request is not None:
                return request.build_absolute_uri(url)
            return url
        return value.name


class ImageField(FileField):
    default_error_messages = {
        'invalid_image': _(
            'Upload a valid image. The file you uploaded was either not an image or a corrupted image.'
        ),
    }

    def __init__(self, *args, **kwargs):
        self._DjangoImageField = kwargs.pop('_DjangoImageField', DjangoImageField)
        super(ImageField, self).__init__(*args, **kwargs)

    def to_internal_value(self, data):
        # Image validation is a bit grungy, so we'll just outright
        # defer to Django's implementation so we don't need to
        # consider it, or treat PIL as a test dependency.
        file_object = super(ImageField, self).to_internal_value(data)
        django_field = self._DjangoImageField()
        django_field.error_messages = self.error_messages
        django_field.to_python(file_object)
        return file_object


# Composite field types...

class _UnvalidatedField(Field):
    def __init__(self, *args, **kwargs):
        super(_UnvalidatedField, self).__init__(*args, **kwargs)
        self.allow_blank = True
        self.allow_null = True

    def to_internal_value(self, data):
        return data

    def to_representation(self, value):
        return value


class ListField(Field):
    child = _UnvalidatedField()
    initial = []
    default_error_messages = {
        'not_a_list': _('Expected a list of items but got type "{input_type}".'),
        'empty': _('This list may not be empty.')
    }

    def __init__(self, *args, **kwargs):
        self.child = kwargs.pop('child', copy.deepcopy(self.child))
        self.allow_empty = kwargs.pop('allow_empty', True)

        assert not inspect.isclass(self.child), '`child` has not been instantiated.'
        assert self.child.source is None, (
            "The `source` argument is not meaningful when applied to a `child=` field. "
            "Remove `source=` from the field declaration."
        )

        super(ListField, self).__init__(*args, **kwargs)
        self.child.bind(field_name='', parent=self)

    def get_value(self, dictionary):
        if self.field_name not in dictionary:
            if getattr(self.root, 'partial', False):
                return empty
        # We override the default field access in order to support
        # lists in HTML forms.
        if html.is_html_input(dictionary):
            val = dictionary.getlist(self.field_name, [])
            if len(val) > 0:
                # Support QueryDict lists in HTML input.
                return val
            return html.parse_html_list(dictionary, prefix=self.field_name)
        return dictionary.get(self.field_name, empty)

    def to_internal_value(self, data):
        """
        List of dicts of native values <- List of dicts of primitive datatypes.
        """
        if html.is_html_input(data):
            data = html.parse_html_list(data)
        if isinstance(data, type('')) or isinstance(data, collections.Mapping) or not hasattr(data, '__iter__'):
            self.fail('not_a_list', input_type=type(data).__name__)
        if not self.allow_empty and len(data) == 0:
            self.fail('empty')
        return [self.child.run_validation(item) for item in data]

    def to_representation(self, data):
        """
        List of object instances -> List of dicts of primitive datatypes.
        """
        return [self.child.to_representation(item) if item is not None else None for item in data]


class DictField(Field):
    child = _UnvalidatedField()
    initial = {}
    default_error_messages = {
        'not_a_dict': _('Expected a dictionary of items but got type "{input_type}".')
    }

    def __init__(self, *args, **kwargs):
        self.child = kwargs.pop('child', copy.deepcopy(self.child))

        assert not inspect.isclass(self.child), '`child` has not been instantiated.'
        assert self.child.source is None, (
            "The `source` argument is not meaningful when applied to a `child=` field. "
            "Remove `source=` from the field declaration."
        )

        super(DictField, self).__init__(*args, **kwargs)
        self.child.bind(field_name='', parent=self)

    def get_value(self, dictionary):
        # We override the default field access in order to support
        # dictionaries in HTML forms.
        if html.is_html_input(dictionary):
            return html.parse_html_dict(dictionary, prefix=self.field_name)
        return dictionary.get(self.field_name, empty)

    def to_internal_value(self, data):
        """
        Dicts of native values <- Dicts of primitive datatypes.
        """
        if html.is_html_input(data):
            data = html.parse_html_dict(data)
        if not isinstance(data, dict):
            self.fail('not_a_dict', input_type=type(data).__name__)
        return {
            six.text_type(key): self.child.run_validation(value)
            for key, value in data.items()
        }

    def to_representation(self, value):
        """
        List of object instances -> List of dicts of primitive datatypes.
        """
        return {
            six.text_type(key): self.child.to_representation(val) if val is not None else None
            for key, val in value.items()
        }


class JSONField(Field):
    default_error_messages = {
        'invalid': _('Value must be valid JSON.')
    }

    def __init__(self, *args, **kwargs):
        self.binary = kwargs.pop('binary', False)
        super(JSONField, self).__init__(*args, **kwargs)

    def to_internal_value(self, data):
        try:
            if self.binary:
                if isinstance(data, six.binary_type):
                    data = data.decode('utf-8')
                return json.loads(data)
            else:
                json.dumps(data)
        except (TypeError, ValueError):
            self.fail('invalid')
        return data

    def to_representation(self, value):
        if self.binary:
            value = json.dumps(value)
            # On python 2.x the return type for json.dumps() is underspecified.
            # On python 3.x json.dumps() returns unicode strings.
            if isinstance(value, six.text_type):
                value = bytes(value.encode('utf-8'))
        return value


# Miscellaneous field types...

class ReadOnlyField(Field):
    """
    A read-only field that simply returns the field value.

    If the field is a method with no parameters, the method will be called
    and it's return value used as the representation.

    For example, the following would call `get_expiry_date()` on the object:

    class ExampleSerializer(Serializer):
        expiry_date = ReadOnlyField(source='get_expiry_date')
    """

    def __init__(self, **kwargs):
        kwargs['read_only'] = True
        super(ReadOnlyField, self).__init__(**kwargs)

    def to_representation(self, value):
        return value


class HiddenField(Field):
    """
    A hidden field does not take input from the user, or present any output,
    but it does populate a field in `validated_data`, based on its default
    value. This is particularly useful when we have a `unique_for_date`
    constraint on a pair of fields, as we need some way to include the date in
    the validated data.
    """
    def __init__(self, **kwargs):
        assert 'default' in kwargs, 'default is a required argument.'
        kwargs['write_only'] = True
        super(HiddenField, self).__init__(**kwargs)

    def get_value(self, dictionary):
        # We always use the default value for `HiddenField`.
        # User input is never provided or accepted.
        return empty

    def to_internal_value(self, data):
        return data


class SerializerMethodField(Field):
    """
    A read-only field that get its representation from calling a method on the
    parent serializer class. The method called will be of the form
    "get_{field_name}", and should take a single argument, which is the
    object being serialized.

    For example:

    class ExampleSerializer(self):
        extra_info = SerializerMethodField()

        def get_extra_info(self, obj):
            return ...  # Calculate some data to return.
    """
    def __init__(self, method_name=None, **kwargs):
        self.method_name = method_name
        kwargs['source'] = '*'
        kwargs['read_only'] = True
        super(SerializerMethodField, self).__init__(**kwargs)

    def bind(self, field_name, parent):
        # In order to enforce a consistent style, we error if a redundant
        # 'method_name' argument has been used. For example:
        # my_field = serializer.CharField(source='my_field')
        default_method_name = 'get_{field_name}'.format(field_name=field_name)
        assert self.method_name != default_method_name, (
            "It is redundant to specify `%s` on SerializerMethodField '%s' in "
            "serializer '%s', because it is the same as the default method name. "
            "Remove the `method_name` argument." %
            (self.method_name, field_name, parent.__class__.__name__)
        )

        # The method name should default to `get_{field_name}`.
        if self.method_name is None:
            self.method_name = default_method_name

        super(SerializerMethodField, self).bind(field_name, parent)

    def to_representation(self, value):
        method = getattr(self.parent, self.method_name)
        return method(value)


class ModelField(Field):
    """
    A generic field that can be used against an arbitrary model field.

    This is used by `ModelSerializer` when dealing with custom model fields,
    that do not have a serializer field to be mapped to.
    """
    default_error_messages = {
        'max_length': _('Ensure this field has no more than {max_length} characters.'),
    }

    def __init__(self, model_field, **kwargs):
        self.model_field = model_field
        # The `max_length` option is supported by Django's base `Field` class,
        # so we'd better support it here.
        max_length = kwargs.pop('max_length', None)
        super(ModelField, self).__init__(**kwargs)
        if max_length is not None:
            message = self.error_messages['max_length'].format(max_length=max_length)
            self.validators.append(MaxLengthValidator(max_length, message=message))

    def to_internal_value(self, data):
        rel = get_remote_field(self.model_field, default=None)
        if rel is not None:
            return rel.to._meta.get_field(rel.field_name).to_python(data)
        return self.model_field.to_python(data)

    def get_attribute(self, obj):
        # We pass the object instance onto `to_representation`,
        # not just the field attribute.
        return obj

    def to_representation(self, obj):
        value = value_from_object(self.model_field, obj)
        if is_protected_type(value):
            return value
        return self.model_field.value_to_string(obj)<|MERGE_RESOLUTION|>--- conflicted
+++ resolved
@@ -31,11 +31,7 @@
 
 from rest_framework import ISO_8601
 from rest_framework.compat import (
-<<<<<<< HEAD
-    get_remote_field, unicode_repr, unicode_to_repr, value_from_object
-=======
-    is_simple_callable, unicode_repr, unicode_to_repr
->>>>>>> 8369e7c1
+    get_remote_field, is_simple_callable, unicode_repr, unicode_to_repr, value_from_object
 )
 from rest_framework.exceptions import ValidationError
 from rest_framework.settings import api_settings
