"""
Routers provide a convenient and consistent way of automatically
determining the URL conf for your API.

They are used by simply instantiating a Router class, and then registering
all the required ViewSets with that router.

For example, you might have a `urls.py` that looks something like this:

    router = routers.DefaultRouter()
    router.register('users', UserViewSet, 'user')
    router.register('accounts', AccountViewSet, 'account')

    urlpatterns = router.urls
"""
from __future__ import unicode_literals

import itertools
from collections import OrderedDict, namedtuple

from django.conf.urls import url
from django.core.exceptions import ImproperlyConfigured
from django.core.urlresolvers import NoReverseMatch

from rest_framework import views
from rest_framework.response import Response
from rest_framework.reverse import reverse
from rest_framework.urlpatterns import format_suffix_patterns

Route = namedtuple('Route', ['url', 'mapping', 'name', 'initkwargs'])
DynamicDetailRoute = namedtuple('DynamicDetailRoute', ['url', 'name', 'initkwargs'])
DynamicListRoute = namedtuple('DynamicListRoute', ['url', 'name', 'initkwargs'])


def replace_methodname(format_string, methodname):
    """
    Partially format a format_string, swapping out any
    '{methodname}' or '{methodnamehyphen}' components.
    """
    methodnamehyphen = methodname.replace('_', '-')
    ret = format_string
    ret = ret.replace('{methodname}', methodname)
    ret = ret.replace('{methodnamehyphen}', methodnamehyphen)
    return ret


def flatten(list_of_lists):
    """
    Takes an iterable of iterables, returns a single iterable containing all items
    """
    return itertools.chain(*list_of_lists)


class BaseRouter(object):
    def __init__(self):
        self.registry = []

    def register(self, prefix, viewset, base_name=None):
        if base_name is None:
            base_name = self.get_default_base_name(viewset)
        self.registry.append((prefix, viewset, base_name))

    def get_default_base_name(self, viewset):
        """
        If `base_name` is not specified, attempt to automatically determine
        it from the viewset.
        """
        raise NotImplementedError('get_default_base_name must be overridden')

    def get_urls(self):
        """
        Return a list of URL patterns, given the registered viewsets.
        """
        raise NotImplementedError('get_urls must be overridden')

    @property
    def urls(self):
        if not hasattr(self, '_urls'):
            self._urls = self.get_urls()
        return self._urls


class SimpleRouter(BaseRouter):
    routes = [
        # List route.
        Route(
            url=r'^{prefix}{trailing_slash}$',
            mapping={
                'get': 'list',
                'post': 'create'
            },
            name='{basename}-list',
            initkwargs={'suffix': 'List'}
        ),
        # Dynamically generated list routes.
        # Generated using @list_route decorator
        # on methods of the viewset.
        DynamicListRoute(
            url=r'^{prefix}{methodname}{trailing_slash}$',
            name='{basename}-{methodnamehyphen}',
            initkwargs={}
        ),
        # Detail route.
        Route(
            url=r'^{prefix}{lookup}{trailing_slash}$',
            mapping={
                'get': 'retrieve',
                'put': 'update',
                'patch': 'partial_update',
                'delete': 'destroy'
            },
            name='{basename}-detail',
            initkwargs={'suffix': 'Instance'}
        ),
        # Dynamically generated detail routes.
        # Generated using @detail_route decorator on methods of the viewset.
        DynamicDetailRoute(
            url=r'^{prefix}{lookup}/{methodname}{trailing_slash}$',
            name='{basename}-{methodnamehyphen}',
            initkwargs={}
        ),
    ]

    def __init__(self, trailing_slash=True):
        self.trailing_slash = trailing_slash and '/' or ''
        super(SimpleRouter, self).__init__()

    def get_default_base_name(self, viewset):
        """
        If `base_name` is not specified, attempt to automatically determine
        it from the viewset.
        """
        queryset = getattr(viewset, 'queryset', None)

        assert queryset is not None, '`base_name` argument not specified, and could ' \
            'not automatically determine the name from the viewset, as ' \
            'it does not have a `.queryset` attribute.'

        return queryset.model._meta.object_name.lower()

    def get_routes(self, viewset):
        """
        Augment `self.routes` with any dynamically generated routes.

        Returns a list of the Route namedtuple.
        """
        known_actions = flatten([route.mapping.values() for route in self.routes if isinstance(route, Route)])

        # Determine any `@detail_route` or `@list_route` decorated methods on the viewset
        detail_routes = []
        list_routes = []
        for methodname in dir(viewset):
            attr = getattr(viewset, methodname)
            httpmethods = getattr(attr, 'bind_to_methods', None)
            detail = getattr(attr, 'detail', True)
            if httpmethods:
                if methodname in known_actions:
                    raise ImproperlyConfigured('Cannot use @detail_route or @list_route '
                                               'decorators on method "%s" '
                                               'as it is an existing route' % methodname)
                httpmethods = [method.lower() for method in httpmethods]
                if detail:
                    detail_routes.append((httpmethods, methodname))
                else:
                    list_routes.append((httpmethods, methodname))

        def _get_dynamic_routes(route, dynamic_routes):
            ret = []
            for httpmethods, methodname in dynamic_routes:
                method_kwargs = getattr(viewset, methodname).kwargs
                initkwargs = route.initkwargs.copy()
                initkwargs.update(method_kwargs)
                url_path = initkwargs.pop("url_path", None) or methodname
                ret.append(Route(
                    url=replace_methodname(route.url, url_path),
                    mapping={httpmethod: methodname for httpmethod in httpmethods},
                    name=replace_methodname(route.name, url_path),
                    initkwargs=initkwargs,
                ))

            return ret

        ret = []
        for route in self.routes:
            if isinstance(route, DynamicDetailRoute):
                # Dynamic detail routes (@detail_route decorator)
                ret += _get_dynamic_routes(route, detail_routes)
            elif isinstance(route, DynamicListRoute):
                # Dynamic list routes (@list_route decorator)
                ret += _get_dynamic_routes(route, list_routes)
            else:
                # Standard route
                ret.append(route)

        return ret

    def get_method_map(self, viewset, method_map):
        """
        Given a viewset, and a mapping of http methods to actions,
        return a new mapping which only includes any mappings that
        are actually implemented by the viewset.
        """
        bound_methods = {}
        for method, action in method_map.items():
            if hasattr(viewset, action):
                bound_methods[method] = action
        return bound_methods

    def get_lookup_regex(self, viewset, lookup_prefix=''):
        """
        Given a viewset, return the portion of URL regex that is used
        to match against a single instance.

        Note that lookup_prefix is not used directly inside REST rest_framework
        itself, but is required in order to nicely support nested router
        implementations, such as drf-nested-routers.

        https://github.com/alanjds/drf-nested-routers
        """
        base_regex = '(?P<{lookup_prefix}{lookup_url_kwarg}>{lookup_value})'
        # Use `pk` as default field, unset set.  Default regex should not
        # consume `.json` style suffixes and should break at '/' boundaries.
        lookup_field = getattr(viewset, 'lookup_field', 'pk')
        lookup_url_kwarg = getattr(viewset, 'lookup_url_kwarg', None) or lookup_field
        lookup_value = getattr(viewset, 'lookup_value_regex', '[^/.]+')
        return base_regex.format(
            lookup_prefix=lookup_prefix,
            lookup_url_kwarg=lookup_url_kwarg,
            lookup_value=lookup_value
        )

    def get_urls(self):
        """
        Use the registered viewsets to generate a list of URL patterns.
        """
        ret = []

        for prefix, viewset, basename in self.registry:
            lookup = self.get_lookup_regex(viewset)
            routes = self.get_routes(viewset)

            for route in routes:

                # Only actions which actually exist on the viewset will be bound
                mapping = self.get_method_map(viewset, route.mapping)
                if not mapping:
                    continue

                # Build the url pattern
                if prefix:
                    prefix += "/"

                regex = route.url.format(
                    prefix=prefix,
                    lookup=lookup,
                    trailing_slash=self.trailing_slash
                )

<<<<<<< HEAD
                # If there is no prefix, the first part of the url is probably
                # controlled by project's urls.py and the router is in an app,
                # so a slash in the beginning will (A) cause Django to give
                # warnings and (B) generate URLS that will require using '//'.
                if not prefix and regex[:2] == '^/':
                    regex = '^' + regex[2:]
=======
                if regex == '^/$':
                    regex = '^$'
>>>>>>> 93d568c7

                view = viewset.as_view(mapping, **route.initkwargs)
                name = route.name.format(basename=basename)
                ret.append(url(regex, view, name=name))

        return ret


class DefaultRouter(SimpleRouter):
    """
    The default router extends the SimpleRouter, but also adds in a default
    API root view, and adds format suffix patterns to the URLs.
    """
    include_root_view = True
    include_format_suffixes = True
    root_view_name = 'api-root'

    def get_api_root_view(self):
        """
        Return a view to use as the API root.
        """
        api_root_dict = OrderedDict()
        list_name = self.routes[0].name
        for prefix, viewset, basename in self.registry:
            api_root_dict[prefix] = list_name.format(basename=basename)

        class APIRoot(views.APIView):
            _ignore_model_permissions = True

            def get(self, request, *args, **kwargs):
                ret = OrderedDict()
                namespace = request.resolver_match.namespace
                for key, url_name in api_root_dict.items():
                    if namespace:
                        url_name = namespace + ':' + url_name
                    try:
                        ret[key] = reverse(
                            url_name,
                            args=args,
                            kwargs=kwargs,
                            request=request,
                            format=kwargs.get('format', None)
                        )
                    except NoReverseMatch:
                        # Don't bail out if eg. no list routes exist, only detail routes.
                        continue

                return Response(ret)

        return APIRoot.as_view()

    def get_urls(self):
        """
        Generate the list of URL patterns, including a default root view
        for the API, and appending `.json` style format suffixes.
        """
        urls = []

        if self.include_root_view:
            root_url = url(r'^$', self.get_api_root_view(), name=self.root_view_name)
            urls.append(root_url)

        default_urls = super(DefaultRouter, self).get_urls()
        urls.extend(default_urls)

        if self.include_format_suffixes:
            urls = format_suffix_patterns(urls)

        return urls<|MERGE_RESOLUTION|>--- conflicted
+++ resolved
@@ -256,17 +256,12 @@
                     trailing_slash=self.trailing_slash
                 )
 
-<<<<<<< HEAD
                 # If there is no prefix, the first part of the url is probably
                 # controlled by project's urls.py and the router is in an app,
                 # so a slash in the beginning will (A) cause Django to give
                 # warnings and (B) generate URLS that will require using '//'.
                 if not prefix and regex[:2] == '^/':
                     regex = '^' + regex[2:]
-=======
-                if regex == '^/$':
-                    regex = '^$'
->>>>>>> 93d568c7
 
                 view = viewset.as_view(mapping, **route.initkwargs)
                 name = route.name.format(basename=basename)
