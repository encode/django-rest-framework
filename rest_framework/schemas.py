import re
from collections import OrderedDict
from importlib import import_module

from django.conf import settings
from django.contrib.admindocs.views import simplify_regex
from django.core.exceptions import PermissionDenied
from django.db import models
from django.http import Http404
from django.utils import six
from django.utils.encoding import force_text, smart_text
from django.utils.translation import ugettext_lazy as _

from rest_framework import exceptions, renderers, serializers
from rest_framework.compat import (
    RegexURLPattern, RegexURLResolver, coreapi, coreschema, uritemplate,
    urlparse
)
from rest_framework.request import clone_request
from rest_framework.response import Response
from rest_framework.settings import api_settings
from rest_framework.utils import formatting
from rest_framework.utils.model_meta import _get_pk
from rest_framework.views import APIView

header_regex = re.compile('^[a-zA-Z][0-9A-Za-z_]*:')


def field_to_schema(field):
    title = force_text(field.label) if field.label else ''
    description = force_text(field.help_text) if field.help_text else ''

    if isinstance(field, serializers.ListSerializer):
        child_schema = field_to_schema(field.child)
        return coreschema.Array(
            items=child_schema,
            title=title,
            description=description
        )
    elif isinstance(field, serializers.Serializer):
        return coreschema.Object(
            properties=OrderedDict([
                (key, field_to_schema(value))
                for key, value
                in field.fields.items()
            ]),
            title=title,
            description=description
        )
    elif isinstance(field, serializers.ManyRelatedField):
        return coreschema.Array(
            items=coreschema.String(),
            title=title,
            description=description
        )
    elif isinstance(field, serializers.RelatedField):
        return coreschema.String(title=title, description=description)
    elif isinstance(field, serializers.MultipleChoiceField):
        return coreschema.Array(
            items=coreschema.Enum(enum=list(field.choices.keys())),
            title=title,
            description=description
        )
    elif isinstance(field, serializers.ChoiceField):
        return coreschema.Enum(
            enum=list(field.choices.keys()),
            title=title,
            description=description
        )
    elif isinstance(field, serializers.BooleanField):
        return coreschema.Boolean(title=title, description=description)
    elif isinstance(field, (serializers.DecimalField, serializers.FloatField)):
        return coreschema.Number(title=title, description=description)
    elif isinstance(field, serializers.IntegerField):
        return coreschema.Integer(title=title, description=description)

    if field.style.get('base_template') == 'textarea.html':
        return coreschema.String(
            title=title,
            description=description,
            format='textarea'
        )
    return coreschema.String(title=title, description=description)


def common_path(paths):
    split_paths = [path.strip('/').split('/') for path in paths]
    s1 = min(split_paths)
    s2 = max(split_paths)
    common = s1
    for i, c in enumerate(s1):
        if c != s2[i]:
            common = s1[:i]
            break
    return '/' + '/'.join(common)


def get_pk_name(model):
    meta = model._meta.concrete_model._meta
    return _get_pk(meta).name


def is_api_view(callback):
    """
    Return `True` if the given view callback is a REST framework view/viewset.
    """
    cls = getattr(callback, 'cls', None)
    return (cls is not None) and issubclass(cls, APIView)


def insert_into(target, keys, value):
    """
    Nested dictionary insertion.

    >>> example = {}
    >>> insert_into(example, ['a', 'b', 'c'], 123)
    >>> example
    {'a': {'b': {'c': 123}}}
    """
    for key in keys[:-1]:
        if key not in target:
            target[key] = {}
        target = target[key]
    target[keys[-1]] = value


def is_custom_action(action):
    return action not in set([
        'retrieve', 'list', 'create', 'update', 'partial_update', 'destroy'
    ])


def is_list_view(path, method, view):
    """
    Return True if the given path/method appears to represent a list view.
    """
    if hasattr(view, 'action'):
        # Viewsets have an explicitly defined action, which we can inspect.
        return view.action == 'list'

    if method.lower() != 'get':
        return False
    path_components = path.strip('/').split('/')
    if path_components and '{' in path_components[-1]:
        return False
    return True


def endpoint_ordering(endpoint):
    path, method, callback = endpoint
    method_priority = {
        'GET': 0,
        'POST': 1,
        'PUT': 2,
        'PATCH': 3,
        'DELETE': 4
    }.get(method, 5)
    return (path, method_priority)


def get_pk_description(model, model_field):
    if isinstance(model_field, models.AutoField):
        value_type = _('unique integer value')
    elif isinstance(model_field, models.UUIDField):
        value_type = _('UUID string')
    else:
        value_type = _('unique value')

    return _('A {value_type} identifying this {name}.').format(
        value_type=value_type,
        name=model._meta.verbose_name,
    )


class EndpointInspector(object):
    """
    A class to determine the available API endpoints that a project exposes.
    """
    def __init__(self, patterns=None, urlconf=None):
        if patterns is None:
            if urlconf is None:
                # Use the default Django URL conf
                urlconf = settings.ROOT_URLCONF

            # Load the given URLconf module
            if isinstance(urlconf, six.string_types):
                urls = import_module(urlconf)
            else:
                urls = urlconf
            patterns = urls.urlpatterns

        self.patterns = patterns

    def get_api_endpoints(self, patterns=None, prefix=''):
        """
        Return a list of all available API endpoints by inspecting the URL conf.
        """
        if patterns is None:
            patterns = self.patterns

        api_endpoints = []

        for pattern in patterns:
            path_regex = prefix + pattern.regex.pattern
            if isinstance(pattern, RegexURLPattern):
                path = self.get_path_from_regex(path_regex)
                callback = pattern.callback
                if self.should_include_endpoint(path, callback):
                    for method in self.get_allowed_methods(callback):
                        endpoint = (path, method, callback)
                        api_endpoints.append(endpoint)

            elif isinstance(pattern, RegexURLResolver):
                nested_endpoints = self.get_api_endpoints(
                    patterns=pattern.url_patterns,
                    prefix=path_regex
                )
                api_endpoints.extend(nested_endpoints)

        api_endpoints = sorted(api_endpoints, key=endpoint_ordering)

        return api_endpoints

    def get_path_from_regex(self, path_regex):
        """
        Given a URL conf regex, return a URI template string.
        """
        path = simplify_regex(path_regex)
        path = path.replace('<', '{').replace('>', '}')
        return path

    def should_include_endpoint(self, path, callback):
        """
        Return `True` if the given endpoint should be included.
        """
        if not is_api_view(callback):
            return False  # Ignore anything except REST framework views.

        if path.endswith('.{format}') or path.endswith('.{format}/'):
            return False  # Ignore .json style URLs.

        return True

    def get_allowed_methods(self, callback):
        """
        Return a list of the valid HTTP methods for this endpoint.
        """
        if hasattr(callback, 'actions'):
            return [method.upper() for method in callback.actions.keys()]

        return [
            method for method in
            callback.cls().allowed_methods if method not in ('OPTIONS', 'HEAD')
        ]


class SchemaGenerator(object):
    # Map HTTP methods onto actions.
    default_mapping = {
        'get': 'retrieve',
        'post': 'create',
        'put': 'update',
        'patch': 'partial_update',
        'delete': 'destroy',
    }
    endpoint_inspector_cls = EndpointInspector

    # Map the method names we use for viewset actions onto external schema names.
    # These give us names that are more suitable for the external representation.
    # Set by 'SCHEMA_COERCE_METHOD_NAMES'.
    coerce_method_names = None

    # 'pk' isn't great as an externally exposed name for an identifier,
    # so by default we prefer to use the actual model field name for schemas.
    # Set by 'SCHEMA_COERCE_PATH_PK'.
    coerce_path_pk = None

    def __init__(self, title=None, url=None, description=None, patterns=None, urlconf=None):
        assert coreapi, '`coreapi` must be installed for schema support.'
        assert coreschema, '`coreschema` must be installed for schema support.'

        if url and not url.endswith('/'):
            url += '/'

        self.coerce_method_names = api_settings.SCHEMA_COERCE_METHOD_NAMES
        self.coerce_path_pk = api_settings.SCHEMA_COERCE_PATH_PK

        self.patterns = patterns
        self.urlconf = urlconf
        self.title = title
        self.description = description
        self.url = url
        self.endpoints = None

    def get_schema(self, request=None, public=False):
        """
        Generate a `coreapi.Document` representing the API schema.
        """
        if self.endpoints is None:
            inspector = self.endpoint_inspector_cls(self.patterns, self.urlconf)
            self.endpoints = inspector.get_api_endpoints()

        links = self.get_links(None if public else request)
        if not links:
            return None

        url = self.url
        if not url and request is not None:
            url = request.build_absolute_uri()

        return coreapi.Document(
            title=self.title, description=self.description,
            url=url, content=links
        )

    def get_links(self, request=None):
        """
        Return a dictionary containing all the links that should be
        included in the API schema.
        """
        links = OrderedDict()

        # Generate (path, method, view) given (path, method, callback).
        paths = []
        view_endpoints = []
        for path, method, callback in self.endpoints:
            view = self.create_view(callback, method, request)
            if getattr(view, 'exclude_from_schema', False):
                continue
            path = self.coerce_path(path, method, view)
            paths.append(path)
            view_endpoints.append((path, method, view))

        # Only generate the path prefix for paths that will be included
        if not paths:
            return None
        prefix = self.determine_path_prefix(paths)

        for path, method, view in view_endpoints:
            if not self.has_view_permissions(path, method, view):
                continue
            link = self.get_link(path, method, view)
            subpath = path[len(prefix):]
            keys = self.get_keys(subpath, method, view)
            insert_into(links, keys, link)
        return links

    # Methods used when we generate a view instance from the raw callback...

    def determine_path_prefix(self, paths):
        """
        Given a list of all paths, return the common prefix which should be
        discounted when generating a schema structure.

        This will be the longest common string that does not include that last
        component of the URL, or the last component before a path parameter.

        For example:

        /api/v1/users/
        /api/v1/users/{pk}/

        The path prefix is '/api/v1/'
        """
        prefixes = []
        for path in paths:
            components = path.strip('/').split('/')
            initial_components = []
            for component in components:
                if '{' in component:
                    break
                initial_components.append(component)
            prefix = '/'.join(initial_components[:-1])
            if not prefix:
                # We can just break early in the case that there's at least
                # one URL that doesn't have a path prefix.
                return '/'
            prefixes.append('/' + prefix + '/')
        return common_path(prefixes)

    def create_view(self, callback, method, request=None):
        """
        Given a callback, return an actual view instance.
        """
        view = callback.cls()
        for attr, val in getattr(callback, 'initkwargs', {}).items():
            setattr(view, attr, val)
        view.args = ()
        view.kwargs = {}
        view.format_kwarg = None
        view.request = None
        view.action_map = getattr(callback, 'actions', None)

        actions = getattr(callback, 'actions', None)
        if actions is not None:
            if method == 'OPTIONS':
                view.action = 'metadata'
            else:
                view.action = actions.get(method.lower())

        if request is not None:
            view.request = clone_request(request, method)

        return view

    def has_view_permissions(self, path, method, view):
        """
        Return `True` if the incoming request has the correct view permissions.
        """
        if view.request is None:
            return True

        try:
            view.check_permissions(view.request)
        except (exceptions.APIException, Http404, PermissionDenied):
            return False
        return True

    def coerce_path(self, path, method, view):
        """
        Coerce {pk} path arguments into the name of the model field,
        where possible. This is cleaner for an external representation.
        (Ie. "this is an identifier", not "this is a database primary key")
        """
        if not self.coerce_path_pk or '{pk}' not in path:
            return path
        model = getattr(getattr(view, 'queryset', None), 'model', None)
        if model:
            field_name = get_pk_name(model)
        else:
            field_name = 'id'
        return path.replace('{pk}', '{%s}' % field_name)

    # Methods for generating each individual `Link` instance...

    def get_link(self, path, method, view):
        """
        Return a `coreapi.Link` instance for the given endpoint.
        """
        fields = self.get_path_fields(path, method, view)
        fields += self.get_serializer_fields(path, method, view)
        fields += self.get_pagination_fields(path, method, view)
        fields += self.get_filter_fields(path, method, view)

        if fields and any([field.location in ('form', 'body') for field in fields]):
            encoding = self.get_encoding(path, method, view)
        else:
            encoding = None

        description = self.get_description(path, method, view)

        if self.url and path.startswith('/'):
            path = path[1:]

        return coreapi.Link(
            url=urlparse.urljoin(self.url, path),
            action=method.lower(),
            encoding=encoding,
            fields=fields,
            description=description
        )

    def get_description(self, path, method, view):
        """
        Determine a link description.

        This will be based on the method docstring if one exists,
        or else the class docstring.
        """
        method_name = getattr(view, 'action', method.lower())
        method_docstring = getattr(view, method_name, None).__doc__
        if method_docstring:
            # An explicit docstring on the method or action.
            return formatting.dedent(smart_text(method_docstring))

        description = view.get_view_description()
        lines = [line.strip() for line in description.splitlines()]
        current_section = ''
        sections = {'': ''}

        for line in lines:
            if header_regex.match(line):
                current_section, seperator, lead = line.partition(':')
                sections[current_section] = lead.strip()
            else:
                sections[current_section] += '\n' + line

        header = getattr(view, 'action', method.lower())
        if header in sections:
            return sections[header].strip()
        if header in self.coerce_method_names:
            if self.coerce_method_names[header] in sections:
                return sections[self.coerce_method_names[header]].strip()
        return sections[''].strip()

    def get_encoding(self, path, method, view):
        """
        Return the 'encoding' parameter to use for a given endpoint.
        """
        # Core API supports the following request encodings over HTTP...
        supported_media_types = set((
            'application/json',
            'application/x-www-form-urlencoded',
            'multipart/form-data',
        ))
        parser_classes = getattr(view, 'parser_classes', [])
        for parser_class in parser_classes:
            media_type = getattr(parser_class, 'media_type', None)
            if media_type in supported_media_types:
                return media_type
            # Raw binary uploads are supported with "application/octet-stream"
            if media_type == '*/*':
                return 'application/octet-stream'

        return None

    def get_path_fields(self, path, method, view):
        """
        Return a list of `coreapi.Field` instances corresponding to any
        templated path variables.
        """
        model = getattr(getattr(view, 'queryset', None), 'model', None)
        fields = []

        for variable in uritemplate.variables(path):
            title = ''
            description = ''
            schema_cls = coreschema.String
            if model is not None:
                # Attempt to infer a field description if possible.
                try:
                    model_field = model._meta.get_field(variable)
                except:
                    pass

                if model_field is not None and model_field.verbose_name:
                    title = force_text(model_field.verbose_name)

                if model_field is not None and model_field.help_text:
                    description = force_text(model_field.help_text)
                elif model_field is not None and model_field.primary_key:
                    description = get_pk_description(model, model_field)

                if isinstance(model_field, models.AutoField):
                    schema_cls = coreschema.Integer

            field = coreapi.Field(
                name=variable,
                location='path',
                required=True,
                schema=schema_cls(title=title, description=description)
            )
            fields.append(field)

        return fields

    def get_serializer_fields(self, path, method, view):
        """
        Return a list of `coreapi.Field` instances corresponding to any
        request body input, as determined by the serializer class.
        """
        if method not in ('PUT', 'PATCH', 'POST'):
            return []

        if not hasattr(view, 'get_serializer'):
            return []

        serializer = view.get_serializer()

        if isinstance(serializer, serializers.ListSerializer):
            return [
                coreapi.Field(
                    name='data',
                    location='body',
                    required=True,
                    schema=coreschema.Array()
                )
            ]

        if not isinstance(serializer, serializers.Serializer):
            return []

        fields = []
        for field in serializer.fields.values():
            if field.read_only or isinstance(field, serializers.HiddenField):
                continue

            required = field.required and method != 'PATCH'
            field = coreapi.Field(
                name=field.field_name,
                location='form',
                required=required,
                schema=field_to_schema(field)
            )
            fields.append(field)

        return fields

    def get_pagination_fields(self, path, method, view):
        if not is_list_view(path, method, view):
            return []

        if not getattr(view, 'pagination_class', None):
            return []

        paginator = view.pagination_class()
        return paginator.get_schema_fields(view)

    def get_filter_fields(self, path, method, view):
        if not is_list_view(path, method, view):
            return []

        if not getattr(view, 'filter_backends', None):
            return []

        fields = []
        for filter_backend in view.filter_backends:
            fields += filter_backend().get_schema_fields(view)
        return fields

    # Method for generating the link layout....

    def get_keys(self, subpath, method, view):
        """
        Return a list of keys that should be used to layout a link within
        the schema document.

        /users/                   ("users", "list"), ("users", "create")
        /users/{pk}/              ("users", "read"), ("users", "update"), ("users", "delete")
        /users/enabled/           ("users", "enabled")  # custom viewset list action
        /users/{pk}/star/         ("users", "star")     # custom viewset detail action
        /users/{pk}/groups/       ("users", "groups", "list"), ("users", "groups", "create")
        /users/{pk}/groups/{pk}/  ("users", "groups", "read"), ("users", "groups", "update"), ("users", "groups", "delete")
        """
        if hasattr(view, 'action'):
            # Viewsets have explicitly named actions.
            action = view.action
        else:
            # Views have no associated action, so we determine one from the method.
            if is_list_view(subpath, method, view):
                action = 'list'
            else:
                action = self.default_mapping[method.lower()]

        named_path_components = [
            component for component
            in subpath.strip('/').split('/')
            if '{' not in component
        ]

        if is_custom_action(action):
            # Custom action, eg "/users/{pk}/activate/", "/users/active/"
            if len(view.action_map) > 1:
                action = self.default_mapping[method.lower()]
                if action in self.coerce_method_names:
                    action = self.coerce_method_names[action]
                return named_path_components + [action]
            else:
                return named_path_components[:-1] + [action]

        if action in self.coerce_method_names:
            action = self.coerce_method_names[action]

        # Default action, eg "/users/", "/users/{pk}/"
        return named_path_components + [action]


<<<<<<< HEAD
class SchemaView(APIView):
    _ignore_model_permissions = True
    exclude_from_schema = True
    renderer_classes = None
    schema_generator = None

    def __init__(self, *args, **kwargs):
        super(SchemaView, self).__init__(*args, **kwargs)
        if self.renderer_classes is None:
            if renderers.BrowsableAPIRenderer in api_settings.DEFAULT_RENDERER_CLASSES:
                self.renderer_classes = [
                    renderers.CoreJSONRenderer,
                    renderers.BrowsableAPIRenderer,
                ]
            else:
                self.renderer_classes = [renderers.CoreJSONRenderer]

    def get(self, request, *args, **kwargs):
        schema = self.schema_generator.get_schema(request)
        if schema is None:
            raise exceptions.PermissionDenied()
        return Response(schema)


def get_schema_view(title=None, url=None, patterns=None, renderer_classes=None):
    """
    Return a schema view.
    """
    generator = SchemaGenerator(title=title, url=url, patterns=patterns)
    return SchemaView.as_view(
        renderer_classes=renderer_classes,
        schema_generator=generator,
    )
=======
def get_schema_view(title=None, url=None, description=None, urlconf=None, renderer_classes=None, public=False):
    """
    Return a schema view.
    """
    generator = SchemaGenerator(title=title, url=url, description=description, urlconf=urlconf)
    if renderer_classes is None:
        if renderers.BrowsableAPIRenderer in api_settings.DEFAULT_RENDERER_CLASSES:
            rclasses = [renderers.CoreJSONRenderer, renderers.BrowsableAPIRenderer]
        else:
            rclasses = [renderers.CoreJSONRenderer]
    else:
        rclasses = renderer_classes

    class SchemaView(APIView):
        _ignore_model_permissions = True
        exclude_from_schema = True
        renderer_classes = rclasses

        def get(self, request, *args, **kwargs):
            schema = generator.get_schema(request, public)
            if schema is None:
                raise exceptions.PermissionDenied()
            return Response(schema)

    return SchemaView.as_view()
>>>>>>> 8a14b39e
<|MERGE_RESOLUTION|>--- conflicted
+++ resolved
@@ -665,12 +665,12 @@
         return named_path_components + [action]
 
 
-<<<<<<< HEAD
 class SchemaView(APIView):
     _ignore_model_permissions = True
     exclude_from_schema = True
     renderer_classes = None
     schema_generator = None
+    public = False
 
     def __init__(self, *args, **kwargs):
         super(SchemaView, self).__init__(*args, **kwargs)
@@ -684,45 +684,19 @@
                 self.renderer_classes = [renderers.CoreJSONRenderer]
 
     def get(self, request, *args, **kwargs):
-        schema = self.schema_generator.get_schema(request)
+        schema = self.schema_generator.get_schema(request, self.public)
         if schema is None:
             raise exceptions.PermissionDenied()
         return Response(schema)
 
 
-def get_schema_view(title=None, url=None, patterns=None, renderer_classes=None):
+def get_schema_view(title=None, url=None, description=None, urlconf=None, renderer_classes=None, public=False):
     """
     Return a schema view.
     """
-    generator = SchemaGenerator(title=title, url=url, patterns=patterns)
+    generator = SchemaGenerator(title=title, url=url, description=description, urlconf=urlconf)
     return SchemaView.as_view(
         renderer_classes=renderer_classes,
         schema_generator=generator,
-    )
-=======
-def get_schema_view(title=None, url=None, description=None, urlconf=None, renderer_classes=None, public=False):
-    """
-    Return a schema view.
-    """
-    generator = SchemaGenerator(title=title, url=url, description=description, urlconf=urlconf)
-    if renderer_classes is None:
-        if renderers.BrowsableAPIRenderer in api_settings.DEFAULT_RENDERER_CLASSES:
-            rclasses = [renderers.CoreJSONRenderer, renderers.BrowsableAPIRenderer]
-        else:
-            rclasses = [renderers.CoreJSONRenderer]
-    else:
-        rclasses = renderer_classes
-
-    class SchemaView(APIView):
-        _ignore_model_permissions = True
-        exclude_from_schema = True
-        renderer_classes = rclasses
-
-        def get(self, request, *args, **kwargs):
-            schema = generator.get_schema(request, public)
-            if schema is None:
-                raise exceptions.PermissionDenied()
-            return Response(schema)
-
-    return SchemaView.as_view()
->>>>>>> 8a14b39e
+        public=public,
+    )