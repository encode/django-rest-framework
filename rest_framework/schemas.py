from importlib import import_module

from django.conf import settings
from django.contrib.admindocs.views import simplify_regex
from django.core.urlresolvers import RegexURLPattern, RegexURLResolver
from django.utils import six
from django.utils.encoding import force_text

from rest_framework import exceptions, serializers
from rest_framework.compat import coreapi, uritemplate, urlparse
from rest_framework.request import clone_request
from rest_framework.views import APIView


def as_query_fields(items):
    """
    Take a list of Fields and plain strings.
    Convert any pain strings into `location='query'` Field instances.
    """
    return [
        item if isinstance(item, coreapi.Field) else coreapi.Field(name=item, required=False, location='query')
        for item in items
    ]


def is_api_view(callback):
    """
    Return `True` if the given view callback is a REST framework view/viewset.
    """
    cls = getattr(callback, 'cls', None)
    return (cls is not None) and issubclass(cls, APIView)


class SchemaGenerator(object):
    default_mapping = {
        'get': 'read',
        'post': 'create',
        'put': 'update',
        'patch': 'partial_update',
        'delete': 'destroy',
    }

    def __init__(self, title=None, url=None, patterns=None, urlconf=None):
        assert coreapi, '`coreapi` must be installed for schema support.'

        if patterns is None and urlconf is not None:
            if isinstance(urlconf, six.string_types):
                urls = import_module(urlconf)
            else:
                urls = urlconf
            self.patterns = urls.urlpatterns
        elif patterns is None and urlconf is None:
            urls = import_module(settings.ROOT_URLCONF)
            self.patterns = urls.urlpatterns
        else:
            self.patterns = patterns

        if url and not url.endswith('/'):
            url += '/'

        self.title = title
        self.url = url
        self.endpoints = None

    def get_schema(self, request=None):
<<<<<<< HEAD
        if request is None:
            endpoints = self.endpoints
        else:
            # Filter the list of endpoints to only include those that
            # the user has permission on.
            endpoints = []
            for key, link, callback in self.endpoints:
                method = link.action.upper()
                view = self.get_view(callback)
                view.request = clone_request(request, method)
                view.format_kwarg = None

=======
        if self.endpoints is None:
            self.endpoints = self.get_api_endpoints(self.patterns)

        links = []
        for path, method, category, action, callback in self.endpoints:
            view = callback.cls()
            for attr, val in getattr(callback, 'initkwargs', {}).items():
                setattr(view, attr, val)
            view.args = ()
            view.kwargs = {}
            view.format_kwarg = None

            if request is not None:
                view.request = clone_request(request, method)
>>>>>>> ebf43346
                try:
                    view.check_permissions(view.request)
                except exceptions.APIException:
                    continue
            else:
                view.request = None

            link = self.get_link(path, method, callback, view)
            links.append((category, action, link))

        if not links:
            return None

        # Generate the schema content structure, eg:
        # {'users': {'list': Link()}}
        content = {}
        for category, action, link in links:
            if category is None:
                content[action] = link
            elif category in content:
                content[category][action] = link
            else:
                content[category] = {action: link}

        # Return the schema document.
        return coreapi.Document(title=self.title, content=content, url=self.url)

    def get_api_endpoints(self, patterns, prefix=''):
        """
        Return a list of all available API endpoints by inspecting the URL conf.
        """
        api_endpoints = []

        for pattern in patterns:
            path_regex = prefix + pattern.regex.pattern
            if isinstance(pattern, RegexURLPattern):
                path = self.get_path(path_regex)
                callback = pattern.callback
                if self.should_include_endpoint(path, callback):
                    for method in self.get_allowed_methods(callback):
                        action = self.get_action(path, method, callback)
                        endpoint = (path, method, action, callback)
                        api_endpoints.append(endpoint)

            elif isinstance(pattern, RegexURLResolver):
                nested_endpoints = self.get_api_endpoints(
                    patterns=pattern.url_patterns,
                    prefix=path_regex
                )
                api_endpoints.extend(nested_endpoints)

        return self.add_categories(api_endpoints)

    def add_categories(self, api_endpoints):
        """
        (path, method, action, callback) -> (path, method, category, action, callback)
        """
        # Determine the top level categories for the schema content,
        # based on the URLs of the endpoints. Eg `set(['users', 'organisations'])`
        paths = [endpoint[0] for endpoint in api_endpoints]
        categories = self.get_categories(paths)

        return [
            (path, method, self.get_category(categories, path), action, callback)
            for (path, method, action, callback) in api_endpoints
        ]

    def get_view(self, callback):
        """
        Return constructed view with respect of overrided attributes by detail_route and list_route
        """
        view = callback.cls()
        for attr, val in getattr(callback, 'initkwargs', {}).iteritems():
            setattr(view, attr, val)
        return view

    def get_path(self, path_regex):
        """
        Given a URL conf regex, return a URI template string.
        """
        path = simplify_regex(path_regex)
        path = path.replace('<', '{').replace('>', '}')
        return path

    def should_include_endpoint(self, path, callback):
        """
        Return `True` if the given endpoint should be included.
        """
        if not is_api_view(callback):
            return False  # Ignore anything except REST framework views.

        if path.endswith('.{format}') or path.endswith('.{format}/'):
            return False  # Ignore .json style URLs.

        if path == '/':
            return False  # Ignore the root endpoint.

        return True

    def get_allowed_methods(self, callback):
        """
        Return a list of the valid HTTP methods for this endpoint.
        """
        if hasattr(callback, 'actions'):
            return [method.upper() for method in callback.actions.keys()]

        view = self.get_view(callback)
        return [
            method for method in
            view.allowed_methods if method not in ('OPTIONS', 'HEAD')
        ]

    def get_action(self, path, method, callback):
        """
        Return a description action string for the endpoint, eg. 'list'.
        """
        actions = getattr(callback, 'actions', self.default_mapping)
        return actions[method.lower()]

    def get_categories(self, paths):
        categories = set()
        split_paths = set([
            tuple(path.split("{")[0].strip('/').split('/'))
            for path in paths
        ])

        while split_paths:
            for split_path in list(split_paths):
                if len(split_path) == 0:
                    split_paths.remove(split_path)
                elif len(split_path) == 1:
                    categories.add(split_path[0])
                    split_paths.remove(split_path)
                elif split_path[0] in categories:
                    split_paths.remove(split_path)

        return categories

    def get_category(self, categories, path):
        path_components = path.split("{")[0].strip('/').split('/')
        for path_component in path_components:
            if path_component in categories:
                return path_component
        return None

    # Methods for generating each individual `Link` instance...

    def get_link(self, path, method, callback, view):
        """
        Return a `coreapi.Link` instance for the given endpoint.
        """
<<<<<<< HEAD
        view = self.get_view(callback)

=======
>>>>>>> ebf43346
        fields = self.get_path_fields(path, method, callback, view)
        fields += self.get_serializer_fields(path, method, callback, view)
        fields += self.get_pagination_fields(path, method, callback, view)
        fields += self.get_filter_fields(path, method, callback, view)

        if fields and any([field.location in ('form', 'body') for field in fields]):
            encoding = self.get_encoding(path, method, callback, view)
        else:
            encoding = None

        if self.url and path.startswith('/'):
            path = path[1:]

        return coreapi.Link(
            url=urlparse.urljoin(self.url, path),
            action=method.lower(),
            encoding=encoding,
            fields=fields
        )

    def get_encoding(self, path, method, callback, view):
        """
        Return the 'encoding' parameter to use for a given endpoint.
        """
        # Core API supports the following request encodings over HTTP...
        supported_media_types = set((
            'application/json',
            'application/x-www-form-urlencoded',
            'multipart/form-data',
        ))
        parser_classes = getattr(view, 'parser_classes', [])
        for parser_class in parser_classes:
            media_type = getattr(parser_class, 'media_type', None)
            if media_type in supported_media_types:
                return media_type
            # Raw binary uploads are supported with "application/octet-stream"
            if media_type == '*/*':
                return 'application/octet-stream'

        return None

    def get_path_fields(self, path, method, callback, view):
        """
        Return a list of `coreapi.Field` instances corresponding to any
        templated path variables.
        """
        fields = []

        for variable in uritemplate.variables(path):
            field = coreapi.Field(name=variable, location='path', required=True)
            fields.append(field)

        return fields

    def get_serializer_fields(self, path, method, callback, view):
        """
        Return a list of `coreapi.Field` instances corresponding to any
        request body input, as determined by the serializer class.
        """
        if method not in ('PUT', 'PATCH', 'POST'):
            return []

        if not hasattr(view, 'get_serializer'):
            return []

        serializer = view.get_serializer()

        if isinstance(serializer, serializers.ListSerializer):
            return [coreapi.Field(name='data', location='body', required=True)]

        if not isinstance(serializer, serializers.Serializer):
            return []

        fields = []
        for field in serializer.fields.values():
            if field.read_only:
                continue
            required = field.required and method != 'PATCH'
            description = force_text(field.help_text) if field.help_text else ''
            field = coreapi.Field(
                name=field.source,
                location='form',
                required=required,
                description=description
            )
            fields.append(field)

        return fields

    def get_pagination_fields(self, path, method, callback, view):
        if method != 'GET':
            return []

        if hasattr(callback, 'actions') and ('list' not in callback.actions.values()):
            return []

        if not getattr(view, 'pagination_class', None):
            return []

        paginator = view.pagination_class()
        return as_query_fields(paginator.get_fields(view))

    def get_filter_fields(self, path, method, callback, view):
        if method != 'GET':
            return []

        if hasattr(callback, 'actions') and ('list' not in callback.actions.values()):
            return []

        if not hasattr(view, 'filter_backends'):
            return []

        fields = []
        for filter_backend in view.filter_backends:
            fields += as_query_fields(filter_backend().get_fields(view))
        return fields<|MERGE_RESOLUTION|>--- conflicted
+++ resolved
@@ -63,35 +63,19 @@
         self.endpoints = None
 
     def get_schema(self, request=None):
-<<<<<<< HEAD
-        if request is None:
-            endpoints = self.endpoints
-        else:
-            # Filter the list of endpoints to only include those that
-            # the user has permission on.
-            endpoints = []
-            for key, link, callback in self.endpoints:
-                method = link.action.upper()
-                view = self.get_view(callback)
-                view.request = clone_request(request, method)
-                view.format_kwarg = None
-
-=======
         if self.endpoints is None:
             self.endpoints = self.get_api_endpoints(self.patterns)
 
         links = []
         for path, method, category, action, callback in self.endpoints:
-            view = callback.cls()
-            for attr, val in getattr(callback, 'initkwargs', {}).items():
-                setattr(view, attr, val)
+            view = self.get_view(callback)
             view.args = ()
             view.kwargs = {}
             view.format_kwarg = None
 
             if request is not None:
                 view.request = clone_request(request, method)
->>>>>>> ebf43346
+
                 try:
                     view.check_permissions(view.request)
                 except exceptions.APIException:
@@ -243,11 +227,6 @@
         """
         Return a `coreapi.Link` instance for the given endpoint.
         """
-<<<<<<< HEAD
-        view = self.get_view(callback)
-
-=======
->>>>>>> ebf43346
         fields = self.get_path_fields(path, method, callback, view)
         fields += self.get_serializer_fields(path, method, callback, view)
         fields += self.get_pagination_fields(path, method, callback, view)
