--- conflicted
+++ resolved
@@ -32,7 +32,6 @@
     return (cls is not None) and issubclass(cls, APIView)
 
 
-<<<<<<< HEAD
 def insert_into(target, keys, value):
     """
     Nested dictionary insertion.
@@ -47,53 +46,6 @@
             target[key] = {}
         target = target[key]
     target[keys[-1]] = value
-=======
-class SchemaGenerator(object):
-    default_mapping = {
-        'get': 'read',
-        'post': 'create',
-        'put': 'update',
-        'patch': 'partial_update',
-        'delete': 'destroy',
-    }
-    known_actions = (
-        'create', 'read', 'retrieve', 'list',
-        'update', 'partial_update', 'destroy'
-    )
-
-    def __init__(self, title=None, url=None, patterns=None, urlconf=None):
-        assert coreapi, '`coreapi` must be installed for schema support.'
-
-        if patterns is None and urlconf is not None:
-            if isinstance(urlconf, six.string_types):
-                urls = import_module(urlconf)
-            else:
-                urls = urlconf
-            self.patterns = urls.urlpatterns
-        elif patterns is None and urlconf is None:
-            urls = import_module(settings.ROOT_URLCONF)
-            self.patterns = urls.urlpatterns
-        else:
-            self.patterns = patterns
-
-        if url and not url.endswith('/'):
-            url += '/'
-
-        self.title = title
-        self.url = url
-        self.endpoints = None
-
-    def get_schema(self, request=None):
-        if self.endpoints is None:
-            self.endpoints = self.get_api_endpoints(self.patterns)
-
-        links = []
-        for path, method, category, action, callback in self.endpoints:
-            view = self.setup_view(callback, method, request)
-            if self.should_include_link(path, method, callback, view):
-                link = self.get_link(path, method, callback, view)
-                links.append((category, action, link))
->>>>>>> 49ce3d61
 
 
 class EndpointInspector(object):
@@ -254,49 +206,9 @@
             return False
         return True
 
-    def setup_view(self, callback, method, request):
-        """
-        Setup a view instance.
-        """
-        view = callback.cls()
-        for attr, val in getattr(callback, 'initkwargs', {}).items():
-            setattr(view, attr, val)
-        view.args = ()
-        view.kwargs = {}
-        view.format_kwarg = None
-
-        actions = getattr(callback, 'actions', None)
-        if actions is not None:
-            if method == 'OPTIONS':
-                view.action = 'metadata'
-            else:
-                view.action = actions.get(method.lower())
-
-        if request is not None:
-            view.request = clone_request(request, method)
-        else:
-            view.request = None
-
-        return view
-
     # Methods for generating each individual `Link` instance...
 
-<<<<<<< HEAD
     def get_link(self, path, method, view):
-=======
-    def should_include_link(self, path, method, callback, view):
-        if view.request is None:
-            return True
-
-        try:
-            view.check_permissions(view.request)
-        except exceptions.APIException:
-            return False
-
-        return True
-
-    def get_link(self, path, method, callback, view):
->>>>>>> 49ce3d61
         """
         Return a `coreapi.Link` instance for the given endpoint.
         """
@@ -418,7 +330,7 @@
             fields += as_query_fields(filter_backend().get_fields(view))
         return fields
 
-    # Methods for generating the keys which are used to layout each link.
+    # Methods for generating the link layout....
 
     default_mapping = {
         'get': 'read',
