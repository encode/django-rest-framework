--- conflicted
+++ resolved
@@ -3,16 +3,12 @@
 from django.test import TestCase
 from rest_framework import generics, status, serializers
 from rest_framework.compat import patterns, url
-<<<<<<< HEAD
 from rest_framework.settings import api_settings
-from rest_framework.tests.models import Anchor, BasicModel, ManyToManyModel, BlogPost, BlogPostComment, Album, Photo, OptionalRelationModel
-=======
 from rest_framework.test import APIRequestFactory
 from rest_framework.tests.models import (
     Anchor, BasicModel, ManyToManyModel, BlogPost, BlogPostComment,
     Album, Photo, OptionalRelationModel
 )
->>>>>>> 916d8ab3
 
 factory = APIRequestFactory()
 
@@ -339,7 +335,11 @@
 
 
 class TestGlobalURLOverrides(TestCase):
-    def setUp(self):
+    urls = 'rest_framework.tests.test_hyperlinkedserializers'
+
+    def setUp(self):
+        self.old_url_fname = api_settings.URL_FIELD_NAME
+        self.old_relative_urls = api_settings.RELATIVE_URLS
         api_settings.URL_FIELD_NAME = 'global_url_field'
         api_settings.RELATIVE_URLS = True
 
@@ -349,6 +349,11 @@
                 fields = ('title', 'global_url_field')
         self.Serializer = StandardSerializer
         self.obj = BlogPost.objects.create(title="New blog post")
+        self.context = {'request': factory.get('/basic/')}
+
+    def tearDown(self):
+        api_settings.URL_FIELD_NAME = self.old_url_fname
+        api_settings.RELATIVE_URLS = self.old_relative_urls
 
     def test_serializer_overridden_url_field_name(self):
         """
@@ -359,21 +364,19 @@
                 model = BlogPost
                 fields = ('title', 'serializer_url_field')
                 url_field_name = "serializer_url_field"
-        serializer = URLFieldNameSerializer(self.obj)
+        serializer = URLFieldNameSerializer(self.obj, context=self.context)
         self.assertIn('serializer_url_field', serializer.data)
 
     def test_globally_overridden_url_field_name(self):
         """
         The url field name should respect overriding for all serializers.
         """
-        serializer = self.Serializer(self.obj)
-        import pdb; pdb.set_trace()
-        print serializer.data
+        serializer = self.Serializer(self.obj, context=self.context)
         self.assertIn('global_url_field', serializer.data)
 
     def test_relative_urls(self):
         """
         Test whether url fields can be made relative across the board.
         """
-        serializer = self.Serializer(self.obj)
+        serializer = self.Serializer(self.obj, context=self.context)
         self.assertTrue(serializer.data['global_url_field'].startswith('/'))