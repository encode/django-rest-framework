--- conflicted
+++ resolved
@@ -534,11 +534,7 @@
         Test to ensure blank data in a field not marked as blank=True
         is considered invalid in a model serializer
         """
-<<<<<<< HEAD
         serializer = self.not_blank_model_serializer_class(data=self.data)
-        self.assertEquals(serializer.is_valid(), False)
-=======
-        serializer = self.not_blank_model_serializer_class(self.data)
         self.assertEquals(serializer.is_valid(), False)
 
 
@@ -563,5 +559,4 @@
 
     def test_create_blank_related_field(self):
         serializer = self.serializer_class(self.data)
-        self.assertEquals(serializer.is_valid(), True)
->>>>>>> c5dfec85
+        self.assertEquals(serializer.is_valid(), True)