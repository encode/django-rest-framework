"""
Generic views that provide commonly needed behaviour.
"""
from django.core.exceptions import ValidationError
from django.db.models.query import QuerySet
from django.http import Http404
from django.shortcuts import get_object_or_404 as _get_object_or_404

from rest_framework import mixins, views
from rest_framework.settings import api_settings


def get_object_or_404(queryset, *filter_args, **filter_kwargs):
    """
    Same as Django's standard shortcut, but make sure to also raise 404
    if the filter_kwargs don't match the required types.
    """
    try:
        return _get_object_or_404(queryset, *filter_args, **filter_kwargs)
    except (TypeError, ValueError, ValidationError):
        raise Http404


class GenericAPIView(views.APIView):
    """
    Base class for all other generic views.
    """
    # You'll need to either set these attributes,
    # or override `get_queryset()`/`get_serializer_class()`.
    # If you are overriding a view method, it is important that you call
    # `get_queryset()` instead of accessing the `queryset` property directly,
    # as `queryset` will get evaluated only once, and those results are cached
    # for all subsequent requests.
    queryset = None
    serializer_class = None

    # If you want to use object lookups other than pk, set 'lookup_field'.
    # For more complex lookup requirements override `get_object()`.
    lookup_field = 'pk'
    lookup_url_kwarg = None

    # The filter backend classes to use for queryset filtering
    filter_backends = api_settings.DEFAULT_FILTER_BACKENDS

    # The style to use for queryset pagination.
    pagination_class = api_settings.DEFAULT_PAGINATION_CLASS

    def get_queryset(self):
        """
        Get the list of items for this view.
        This must be an iterable, and may be a queryset.
        Defaults to using `self.queryset`.

        This method should always be used rather than accessing `self.queryset`
        directly, as `self.queryset` gets evaluated only once, and those results
        are cached for all subsequent requests.

        You may want to override this if you need to provide different
        querysets depending on the incoming request.

        (Eg. return a list of items that is specific to the user)
        """
        assert self.queryset is not None, (
            "'%s' should either include a `queryset` attribute, "
            "or override the `get_queryset()` method."
            % self.__class__.__name__
        )

        queryset = self.queryset
        if isinstance(queryset, QuerySet):
            # Ensure queryset is re-evaluated on each request.
            queryset = queryset.all()
        return queryset

    def get_object(self):
        """
        Returns the object the view is displaying.

        You may want to override this if you need to provide non-standard
        queryset lookups.  Eg if objects are referenced using multiple
        keyword arguments in the url conf.
        """
        queryset = self.filter_queryset(self.get_queryset())

        # Perform the lookup filtering.
        lookup_url_kwarg = self.lookup_url_kwarg or self.lookup_field

        assert lookup_url_kwarg in self.kwargs, (
            'Expected view %s to be called with a URL keyword argument '
            'named "%s". Fix your URL conf, or set the `.lookup_field` '
            'attribute on the view correctly.' %
            (self.__class__.__name__, lookup_url_kwarg)
        )

        filter_kwargs = {self.lookup_field: self.kwargs[lookup_url_kwarg]}
        obj = get_object_or_404(queryset, **filter_kwargs)

        # May raise a permission denied
        self.check_object_permissions(self.request, obj)

        return obj

    def get_serializer(self, *args, **kwargs):
        """
        Return the serializer instance that should be used for validating and
        deserializing input, and for serializing output.
        """
        serializer_class = self.get_serializer_class()
<<<<<<< HEAD

        kwargs.setdefault('context', self.get_serializer_context())

=======
        kwargs.setdefault('context', self.get_serializer_context())
>>>>>>> 089162e6
        return serializer_class(*args, **kwargs)

    def get_serializer_class(self):
        """
        Return the class to use for the serializer.
        Defaults to using `self.serializer_class`.

        You may want to override this if you need to provide different
        serializations depending on the incoming request.

        (Eg. admins get full serialization, others get basic serialization)
        """
        assert self.serializer_class is not None, (
            "'%s' should either include a `serializer_class` attribute, "
            "or override the `get_serializer_class()` method."
            % self.__class__.__name__
        )

        return self.serializer_class

    def get_serializer_context(self):
        """
        Extra context provided to the serializer class.
        """
        return {
            'request': self.request,
            'format': self.format_kwarg,
            'view': self
        }

    def filter_queryset(self, queryset):
        """
        Given a queryset, filter it with whichever filter backend is in use.

        You are unlikely to want to override this method, although you may need
        to call it either from a list view, or from a custom `get_object`
        method if you want to apply the configured filtering backend to the
        default queryset.
        """
        for backend in list(self.filter_backends):
            queryset = backend().filter_queryset(self.request, queryset, self)
        return queryset

    @property
    def paginator(self):
        """
        The paginator instance associated with the view, or `None`.
        """
        if not hasattr(self, '_paginator'):
            if self.pagination_class is None:
                self._paginator = None
            else:
                self._paginator = self.pagination_class()
        return self._paginator

    def paginate_queryset(self, queryset):
        """
        Return a single page of results, or `None` if pagination is disabled.
        """
        if self.paginator is None:
            return None
        return self.paginator.paginate_queryset(queryset, self.request, view=self)

    def get_paginated_response(self, data):
        """
        Return a paginated style `Response` object for the given output data.
        """
        assert self.paginator is not None
        return self.paginator.get_paginated_response(data)


# Concrete view classes that provide method handlers
# by composing the mixin classes with the base view.

class CreateAPIView(mixins.CreateModelMixin,
                    GenericAPIView):
    """
    Concrete view for creating a model instance.
    """
    def post(self, request, *args, **kwargs):
        return self.create(request, *args, **kwargs)


class ListAPIView(mixins.ListModelMixin,
                  GenericAPIView):
    """
    Concrete view for listing a queryset.
    """
    def get(self, request, *args, **kwargs):
        return self.list(request, *args, **kwargs)


class RetrieveAPIView(mixins.RetrieveModelMixin,
                      GenericAPIView):
    """
    Concrete view for retrieving a model instance.
    """
    def get(self, request, *args, **kwargs):
        return self.retrieve(request, *args, **kwargs)


class DestroyAPIView(mixins.DestroyModelMixin,
                     GenericAPIView):
    """
    Concrete view for deleting a model instance.
    """
    def delete(self, request, *args, **kwargs):
        return self.destroy(request, *args, **kwargs)


class UpdateAPIView(mixins.UpdateModelMixin,
                    GenericAPIView):
    """
    Concrete view for updating a model instance.
    """
    def put(self, request, *args, **kwargs):
        return self.update(request, *args, **kwargs)

    def patch(self, request, *args, **kwargs):
        return self.partial_update(request, *args, **kwargs)


class ListCreateAPIView(mixins.ListModelMixin,
                        mixins.CreateModelMixin,
                        GenericAPIView):
    """
    Concrete view for listing a queryset or creating a model instance.
    """
    def get(self, request, *args, **kwargs):
        return self.list(request, *args, **kwargs)

    def post(self, request, *args, **kwargs):
        return self.create(request, *args, **kwargs)


class RetrieveUpdateAPIView(mixins.RetrieveModelMixin,
                            mixins.UpdateModelMixin,
                            GenericAPIView):
    """
    Concrete view for retrieving, updating a model instance.
    """
    def get(self, request, *args, **kwargs):
        return self.retrieve(request, *args, **kwargs)

    def put(self, request, *args, **kwargs):
        return self.update(request, *args, **kwargs)

    def patch(self, request, *args, **kwargs):
        return self.partial_update(request, *args, **kwargs)


class RetrieveDestroyAPIView(mixins.RetrieveModelMixin,
                             mixins.DestroyModelMixin,
                             GenericAPIView):
    """
    Concrete view for retrieving or deleting a model instance.
    """
    def get(self, request, *args, **kwargs):
        return self.retrieve(request, *args, **kwargs)

    def delete(self, request, *args, **kwargs):
        return self.destroy(request, *args, **kwargs)


class RetrieveUpdateDestroyAPIView(mixins.RetrieveModelMixin,
                                   mixins.UpdateModelMixin,
                                   mixins.DestroyModelMixin,
                                   GenericAPIView):
    """
    Concrete view for retrieving, updating or deleting a model instance.
    """
    def get(self, request, *args, **kwargs):
        return self.retrieve(request, *args, **kwargs)

    def put(self, request, *args, **kwargs):
        return self.update(request, *args, **kwargs)

    def patch(self, request, *args, **kwargs):
        return self.partial_update(request, *args, **kwargs)

    def delete(self, request, *args, **kwargs):
        return self.destroy(request, *args, **kwargs)<|MERGE_RESOLUTION|>--- conflicted
+++ resolved
@@ -106,13 +106,9 @@
         deserializing input, and for serializing output.
         """
         serializer_class = self.get_serializer_class()
-<<<<<<< HEAD
 
         kwargs.setdefault('context', self.get_serializer_context())
-
-=======
-        kwargs.setdefault('context', self.get_serializer_context())
->>>>>>> 089162e6
+  
         return serializer_class(*args, **kwargs)
 
     def get_serializer_class(self):
