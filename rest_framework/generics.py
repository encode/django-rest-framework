--- conflicted
+++ resolved
@@ -14,7 +14,6 @@
 import warnings
 
 
-<<<<<<< HEAD
 def strict_positive_int(integer_string, cutoff=None):
     """
     Cast a string to a strictly positive integer.
@@ -26,10 +25,7 @@
         ret = min(ret, cutoff)
     return ret
 
-def get_object_or_404(queryset, **filter_kwargs):
-=======
 def get_object_or_404(queryset, *filter_args, **filter_kwargs):
->>>>>>> 72316539
     """
     Same as Django's standard shortcut, but make sure to raise 404
     if the filter_kwargs don't match the required types.
